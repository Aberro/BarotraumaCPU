--- conflicted
+++ resolved
@@ -366,11 +366,8 @@
 
             if (gameMode != null) gameMode.AddToGUIUpdateList();
 
-<<<<<<< HEAD
             infoButton.AddToGUIUpdateList();
 
-=======
->>>>>>> 1c206e17
             if (infoFrame != null) infoFrame.AddToGUIUpdateList();
         }
 
