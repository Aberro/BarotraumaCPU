--- conflicted
+++ resolved
@@ -998,19 +998,6 @@
 
             if (connectedClients.Count > 0)
             {
-<<<<<<< HEAD
-=======
-                NetOutgoingMessage msg = server.CreateMessage();
-                msg.Write((byte)PacketTypes.EndGame);
-                msg.Write(endMessage);
-                msg.Write(mission != null && mission.Completed);
-
-                if (server.ConnectionsCount > 0)
-                {
-                    server.SendMessage(msg, server.Connections, NetDeliveryMethod.ReliableOrdered, 0);
-                }
-
->>>>>>> 72178d4b
                 foreach (Client client in connectedClients)
                 {
                     client.Character = null;
