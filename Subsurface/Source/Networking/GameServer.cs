﻿
using System;
using System.Collections.Generic;
using System.Diagnostics;
using System.Linq;
using System.Text;
using Lidgren.Network;
using Microsoft.Xna.Framework;
using RestSharp;
using Barotrauma.Items.Components;

namespace Barotrauma.Networking
{
    partial class GameServer : NetworkMember
    {
        private List<Client> connectedClients = new List<Client>();

        //for keeping track of disconnected clients in case the reconnect shortly after
        private List<Client> disconnectedClients = new List<Client>();

        private NetStats netStats;

        private int roundStartSeed;
        
        //is the server running
        private bool started;

        private NetServer server;
        private NetPeerConfiguration config;

        private int MaxPlayers;

        private DateTime sparseUpdateTimer;        
        private DateTime refreshMasterTimer;

        private RestClient restClient;
        private bool masterServerResponded;
        private IRestResponse masterServerResponse;

        private ServerLog log;
        private GUIButton showLogButton;

        private bool initiatedStartGame;
        private CoroutineHandle startGameCoroutine;

        private GUIScrollBar clientListScrollBar;

        public TraitorManager TraitorManager;

        private ServerEntityEventManager entityEventManager;

        private FileSender fileSender;

        public override List<Client> ConnectedClients
        {
            get
            {
                return connectedClients;
            }
        }

        
        public ServerEntityEventManager EntityEventManager
        {
            get { return entityEventManager; }
        }

        public TimeSpan UpdateInterval
        {
            get { return updateInterval; }
        }

        public GameServer(string name, int port, bool isPublic = false, string password = "", bool attemptUPnP = false, int maxPlayers = 10)
        {
            name = name.Replace(":", "");
            name = name.Replace(";", "");

            AdminAuthPass = "";

            this.name = name;
            this.password = "";
            if (password.Length>0)
            {
                this.password = Encoding.UTF8.GetString(NetUtility.ComputeSHAHash(Encoding.UTF8.GetBytes(password)));
            }

            config = new NetPeerConfiguration("barotrauma");

            netStats = new NetStats();

#if DEBUG
            config.SimulatedLoss = 0.05f;
            config.SimulatedRandomLatency = 0.05f;
            config.SimulatedDuplicatesChance = 0.05f;
            config.SimulatedMinimumLatency = 0.1f;

            config.ConnectionTimeout = 60.0f;

            NetIdUtils.Test();
#endif 
            config.Port = port;
            Port = port;

            if (attemptUPnP)
            {
                config.EnableUPnP = true;
            }

            config.MaximumConnections = maxPlayers*2; //double the lidgren connections for unauthenticated players
            MaxPlayers = maxPlayers;

            config.DisableMessageType(NetIncomingMessageType.DebugMessage | 
                NetIncomingMessageType.WarningMessage | NetIncomingMessageType.Receipt |
                NetIncomingMessageType.ErrorMessage | NetIncomingMessageType.Error |
                NetIncomingMessageType.UnconnectedData);
                                    
            config.EnableMessageType(NetIncomingMessageType.ConnectionApproval);

            //----------------------------------------

            var endRoundButton = new GUIButton(new Rectangle(GameMain.GraphicsWidth - 170, 20, 150, 20), "End round", Alignment.TopLeft, "", inGameHUD);
            endRoundButton.OnClicked = (btn, userdata) => { EndGame(); return true; };

            log = new ServerLog(name);
            showLogButton = new GUIButton(new Rectangle(GameMain.GraphicsWidth - 170 - 170, 20, 150, 20), "Server Log", Alignment.TopLeft, "", inGameHUD);
            showLogButton.OnClicked = (GUIButton button, object userData) =>
            {
                if (log.LogFrame == null)
                {
                    log.CreateLogFrame();
                }
                else
                {
                    log.LogFrame = null;
                    GUIComponent.KeyboardDispatcher.Subscriber = null;
                }
                return true;
            };

            GUIButton settingsButton = new GUIButton(new Rectangle(GameMain.GraphicsWidth - 170 - 170 - 170, 20, 150, 20), "Settings", Alignment.TopLeft, "", inGameHUD);
            settingsButton.OnClicked = ToggleSettingsFrame;
            settingsButton.UserData = "settingsButton";

            entityEventManager = new ServerEntityEventManager(this);

            whitelist = new WhiteList();
            banList = new BanList();

            LoadSettings();
            LoadClientPermissions();
            
            //----------------------------------------
            
            CoroutineManager.StartCoroutine(StartServer(isPublic));
        }

        private IEnumerable<object> StartServer(bool isPublic)
        {
            bool error = false;
            try
            {
                Log("Starting the server...", Color.Cyan);
                server = new NetServer(config);
                netPeer = server;

                fileSender = new FileSender(this);
                fileSender.OnEnded += FileTransferChanged;
                fileSender.OnStarted += FileTransferChanged;

                server.Start();
            }
            catch (Exception e)
            {
                Log("Error while starting the server (" + e.Message + ")", Color.Red);

                System.Net.Sockets.SocketException socketException = e as System.Net.Sockets.SocketException;

                if (socketException != null && socketException.SocketErrorCode == System.Net.Sockets.SocketError.AddressAlreadyInUse)
                {
                    new GUIMessageBox("Starting the server failed", e.Message + ". Are you trying to run multiple servers on the same port?");
                }
                else
                {
                    new GUIMessageBox("Starting the server failed", e.Message);
                }

                error = true;
            }                  
      
            if (error)
            {
                if (server != null) server.Shutdown("Error while starting the server");

                GameMain.NetworkMember = null;
                yield return CoroutineStatus.Success;
            }

            if (config.EnableUPnP)
            {
                server.UPnP.ForwardPort(config.Port, "barotrauma");

                GUIMessageBox upnpBox = new GUIMessageBox("Please wait...", "Attempting UPnP port forwarding", new string[] {"Cancel"} );
                upnpBox.Buttons[0].OnClicked = upnpBox.Close;

                //DateTime upnpTimeout = DateTime.Now + new TimeSpan(0,0,5);
                while (server.UPnP.Status == UPnPStatus.Discovering 
                    && GUIMessageBox.VisibleBox == upnpBox)// && upnpTimeout>DateTime.Now)
                {
                    yield return null;
                }

                upnpBox.Close(null,null);
                
                if (server.UPnP.Status == UPnPStatus.NotAvailable)
                {
                    new GUIMessageBox("Error", "UPnP not available");
                }
                else if (server.UPnP.Status == UPnPStatus.Discovering)
                {
                    new GUIMessageBox("Error", "UPnP discovery timed out");
                }
            }

            if (isPublic)
            {
                CoroutineManager.StartCoroutine(RegisterToMasterServer());
            }
                        
            updateInterval = new TimeSpan(0, 0, 0, 0, 150);

            DebugConsole.NewMessage("Server started", Color.Green);
                        
            GameMain.NetLobbyScreen.Select();
            started = true;
            yield return CoroutineStatus.Success;
        }

        private IEnumerable<object> RegisterToMasterServer()
        {
            if (restClient==null)
            {
                restClient = new RestClient(NetConfig.MasterServerUrl);            
            }
                
            var request = new RestRequest("masterserver3.php", Method.GET);            
            request.AddParameter("action", "addserver");
            request.AddParameter("servername", name);
            request.AddParameter("serverport", Port);
            request.AddParameter("currplayers", connectedClients.Count);
            request.AddParameter("maxplayers", MaxPlayers);
            request.AddParameter("password", string.IsNullOrWhiteSpace(password) ? 0 : 1);
            
            masterServerResponded = false;
            masterServerResponse = null;
            var restRequestHandle = restClient.ExecuteAsync(request, response => MasterServerCallBack(response));
            
            DateTime timeOut = DateTime.Now + new TimeSpan(0, 0, 15);
            while (!masterServerResponded)
            {
                if (DateTime.Now > timeOut)
                {
                    restRequestHandle.Abort();
                    DebugConsole.NewMessage("Couldn't register to master server (request timed out)", Color.Red);
                    Log("Couldn't register to master server (request timed out)", Color.Red);
                    yield return CoroutineStatus.Success;
                }

                yield return CoroutineStatus.Running;
            }

            if (masterServerResponse.StatusCode != System.Net.HttpStatusCode.OK)
            {
                DebugConsole.ThrowError("Error while connecting to master server (" + masterServerResponse.StatusCode + ": " + masterServerResponse.StatusDescription + ")");
            }
            else if (masterServerResponse != null && !string.IsNullOrWhiteSpace(masterServerResponse.Content))
            {
                DebugConsole.ThrowError("Error while connecting to master server (" + masterServerResponse.Content + ")");
            }
            else
            {
                registeredToMaster = true;
                refreshMasterTimer = DateTime.Now + refreshMasterInterval;
            }

            yield return CoroutineStatus.Success;
        }

        private IEnumerable<object> RefreshMaster()
        {
            if (restClient == null)
            {
                restClient = new RestClient(NetConfig.MasterServerUrl);
            }

            var request = new RestRequest("masterserver3.php", Method.GET);
            request.AddParameter("action", "refreshserver");
            request.AddParameter("serverport", Port);
            request.AddParameter("gamestarted", gameStarted ? 1 : 0);
            request.AddParameter("currplayers", connectedClients.Count);
            request.AddParameter("maxplayers", MaxPlayers);

            Log("Refreshing connection with master server...", Color.Cyan);

            var sw = new Stopwatch();
            sw.Start();

            masterServerResponded = false;
            masterServerResponse = null;
            var restRequestHandle = restClient.ExecuteAsync(request, response => MasterServerCallBack(response));

            DateTime timeOut = DateTime.Now + new TimeSpan(0, 0, 15);
            while (!masterServerResponded)
            {
                if (DateTime.Now > timeOut)
                {
                    restRequestHandle.Abort();
                    DebugConsole.NewMessage("Couldn't connect to master server (request timed out)", Color.Red);
                    Log("Couldn't connect to master server (request timed out)", Color.Red);
                    yield return CoroutineStatus.Success;
                }
                
                yield return CoroutineStatus.Running;
            }

            if (masterServerResponse.Content == "Error: server not found")
            {
                Log("Not registered to master server, re-registering...", Color.Red);
                CoroutineManager.StartCoroutine(RegisterToMasterServer());
            }
            else if (masterServerResponse.ErrorException != null)
            {
                DebugConsole.NewMessage("Error while registering to master server (" + masterServerResponse.ErrorException + ")", Color.Red);
                Log("Error while registering to master server (" + masterServerResponse.ErrorException + ")", Color.Red);
            }
            else if (masterServerResponse.StatusCode != System.Net.HttpStatusCode.OK)
            {
                DebugConsole.NewMessage("Error while reporting to master server (" + masterServerResponse.StatusCode + ": " + masterServerResponse.StatusDescription + ")", Color.Red);
                Log("Error while reporting to master server (" + masterServerResponse.StatusCode + ": " + masterServerResponse.StatusDescription + ")", Color.Red);
            }
            else
            {
                Log("Master server responded", Color.Cyan);
            }

            System.Diagnostics.Debug.WriteLine("took "+sw.ElapsedMilliseconds+" ms");

            yield return CoroutineStatus.Success;
        }

        private void MasterServerCallBack(IRestResponse response)
        {
            masterServerResponse = response;
            masterServerResponded = true;
        }
        
        public override void AddToGUIUpdateList()
        {
            if (started) base.AddToGUIUpdateList();

            if (settingsFrame != null) settingsFrame.AddToGUIUpdateList();
            if (log.LogFrame != null) log.LogFrame.AddToGUIUpdateList();
        }

        public override void Update(float deltaTime)
        {
            if (ShowNetStats) netStats.Update(deltaTime);
            if (settingsFrame != null) settingsFrame.Update(deltaTime);
            if (log.LogFrame != null) log.LogFrame.Update(deltaTime);
            
            if (!started) return;

            base.Update(deltaTime);

            foreach (UnauthenticatedClient unauthClient in unauthenticatedClients)
            {
                unauthClient.AuthTimer -= deltaTime;
                if (unauthClient.AuthTimer <= 0.0f)
                {
                    unauthClient.Connection.Disconnect("Connection timed out");
                }
            }

            unauthenticatedClients.RemoveAll(uc => uc.AuthTimer <= 0.0f);

            fileSender.Update(deltaTime);         
            
            if (gameStarted)
            {
                if (respawnManager != null) respawnManager.Update(deltaTime);

                entityEventManager.Update(connectedClients);

                bool isCrewDead =  
                    connectedClients.Find(c => c.Character != null && !c.Character.IsDead)==null &&
                   (myCharacter == null || myCharacter.IsDead);

                //restart if all characters are dead or submarine is at the end of the level
                if ((autoRestart && isCrewDead) 
                    || 
                    (EndRoundAtLevelEnd && Submarine.MainSub != null && Submarine.MainSub.AtEndPosition && Submarine.MainSubs[1]==null))
                {
                    if (AutoRestart && isCrewDead)
                    {
                        Log("Ending round (entire crew dead)", Color.Cyan);
                    }
                    else
                    {
                        Log("Ending round (submarine reached the end of the level)", Color.Cyan);
                    }

                    EndGame();
                    return;
                }
            }
            else if (initiatedStartGame)
            {
                //tried to start up the game and StartGame coroutine is not running anymore
                // -> something wen't wrong during startup, re-enable start button and reset AutoRestartTimer
                if (startGameCoroutine != null && !CoroutineManager.IsCoroutineRunning(startGameCoroutine))
                {
                    if (autoRestart) AutoRestartTimer = Math.Max(AutoRestartInterval, 5.0f);
                    GameMain.NetLobbyScreen.StartButton.Enabled = true;

                    GameMain.NetLobbyScreen.LastUpdateID++;

                    startGameCoroutine = null;
                    initiatedStartGame = false;
                }
            }
            else if (autoRestart && Screen.Selected == GameMain.NetLobbyScreen && connectedClients.Count>0)
            {
                AutoRestartTimer -= deltaTime;
                if (AutoRestartTimer < 0.0f && GameMain.NetLobbyScreen.StartButton.Enabled)
                {
                    StartGameClicked(null,null);
                }
            }

            for (int i = disconnectedClients.Count - 1; i >= 0; i-- )
            {
                disconnectedClients[i].deleteDisconnectedTimer -= deltaTime;
                if (disconnectedClients[i].deleteDisconnectedTimer > 0.0f) continue;

                if (gameStarted && disconnectedClients[i].Character!=null)
                {
                    disconnectedClients[i].Character.Kill(CauseOfDeath.Damage, true);
                    disconnectedClients[i].Character = null;
                }

                disconnectedClients.RemoveAt(i);
            }

            foreach (Client c in connectedClients)
            {
                //slowly reset spam timers
                c.ChatSpamTimer = Math.Max(0.0f, c.ChatSpamTimer - deltaTime);
                c.ChatSpamSpeed = Math.Max(0.0f, c.ChatSpamSpeed - deltaTime);
            }

            NetIncomingMessage inc = null; 
            while ((inc = server.ReadMessage()) != null)
            {
                try
                {
                    switch (inc.MessageType)
                    {
                        case NetIncomingMessageType.Data:
                            ReadDataMessage(inc);
                            break;
                        case NetIncomingMessageType.StatusChanged:
                            switch (inc.SenderConnection.Status)
                            {
                                case NetConnectionStatus.Disconnected:
                                    var connectedClient = connectedClients.Find(c => c.Connection == inc.SenderConnection);
                                    /*if (connectedClient != null && !disconnectedClients.Contains(connectedClient))
                                    {
                                        connectedClient.deleteDisconnectedTimer = NetConfig.DeleteDisconnectedTime;
                                        disconnectedClients.Add(connectedClient);
                                    }
                                    */
                                    DisconnectClient(inc.SenderConnection,
                                        connectedClient != null ? connectedClient.name + " has disconnected" : "");
                                    break;
                            }
                            break;
                        case NetIncomingMessageType.ConnectionApproval:
                            if (banList.IsBanned(inc.SenderEndPoint.Address.ToString()))
                            {
                                inc.SenderConnection.Deny("You have been banned from the server");
                            }
                            else if (ConnectedClients.Count >= MaxPlayers)
                            {
                                inc.SenderConnection.Deny("Server full");
                            }
                            else
                            {
                                if ((ClientPacketHeader)inc.SenderConnection.RemoteHailMessage.ReadByte() == ClientPacketHeader.REQUEST_AUTH)
                                {
                                    inc.SenderConnection.Approve();
                                    ClientAuthRequest(inc.SenderConnection);
                                }
                            }
                            break;
                    }                            
                }

                catch (Exception e)
                {
#if DEBUG
                    DebugConsole.ThrowError("Failed to read incoming message", e);
#endif

                    continue;
                }
            }
            
            // if 30ms has passed
            if (updateTimer < DateTime.Now)
            {
                if (server.ConnectionsCount > 0)
                {
                    if (sparseUpdateTimer < DateTime.Now) SparseUpdate();

                    foreach (Client c in ConnectedClients)
                    {
                        if (gameStarted && c.inGame)
                        {
                            ClientWriteIngame(c);                         
                        }
                        else
                        {
                            ClientWriteLobby(c);
                        }
                    }

                    foreach (Item item in Item.ItemList)
                    {
                        item.NeedsPositionUpdate = false;
                    }
                }

                updateTimer = DateTime.Now + updateInterval;
            }

            if (!registeredToMaster || refreshMasterTimer >= DateTime.Now) return;

            CoroutineManager.StartCoroutine(RefreshMaster());
            refreshMasterTimer = DateTime.Now + refreshMasterInterval;
        }

        private void ReadDataMessage(NetIncomingMessage inc)
        {
            if (banList.IsBanned(inc.SenderEndPoint.Address.ToString()))
            {
                KickClient(inc.SenderConnection, true);
                return;
            }
            
            ClientPacketHeader header = (ClientPacketHeader)inc.ReadByte();
            switch (header)
            {
                case ClientPacketHeader.REQUEST_AUTH:
                    ClientAuthRequest(inc.SenderConnection);
                    break;
                case ClientPacketHeader.REQUEST_INIT:
                    ClientInitRequest(inc);
                    break;

                case ClientPacketHeader.RESPONSE_STARTGAME:
                    var connectedClient = connectedClients.Find(c => c.Connection == inc.SenderConnection);
                    if (connectedClient != null)
                    {
                        connectedClient.ReadyToStart = inc.ReadBoolean();
                        UpdateCharacterInfo(inc, connectedClient);

                        //game already started -> send start message immediately
                        if (gameStarted)
                        {
                            SendStartMessage(roundStartSeed, Submarine.MainSub, GameMain.GameSession.gameMode.Preset, connectedClient);
                        }
                    }
                    break;
                case ClientPacketHeader.UPDATE_LOBBY:
                    ClientReadLobby(inc);
                    break;
                case ClientPacketHeader.UPDATE_INGAME:
                    if (!gameStarted) return;

                    ClientReadIngame(inc);
                    break;
                case ClientPacketHeader.SERVER_COMMAND:
                    ClientReadServerCommand(inc);
                    break;
                case ClientPacketHeader.FILE_REQUEST:
                    if (AllowFileTransfers)
                    {
                        fileSender.ReadFileRequest(inc);
                    }
                    break;
            }            
        }

        private void SparseUpdate()
        {
            sparseUpdateTimer = DateTime.Now + sparseUpdateInterval;
        }

        public void CreateEntityEvent(IServerSerializable entity, object[] extraData = null)
        {
            entityEventManager.CreateEvent(entity, extraData);
        }

        private byte GetNewClientID()
        {
            byte userID = 1;
            while (connectedClients.Any(c => c.ID == userID))
            {
                userID++;
            }
            return userID;
        }

        private void ClientReadLobby(NetIncomingMessage inc)
        {
            Client c = ConnectedClients.Find(x => x.Connection == inc.SenderConnection);
            if (c == null)
            {
                inc.SenderConnection.Disconnect("You're not a connected client.");
                return;
            }
            
            ClientNetObject objHeader;
            while ((objHeader = (ClientNetObject)inc.ReadByte()) != ClientNetObject.END_OF_MESSAGE)
            {
                switch (objHeader)
                {
                    case ClientNetObject.SYNC_IDS:
                        //TODO: might want to use a clever class for this
                        c.lastRecvGeneralUpdate = NetIdUtils.Clamp(inc.ReadUInt16(), c.lastRecvGeneralUpdate, GameMain.NetLobbyScreen.LastUpdateID);
                        c.lastRecvChatMsgID     = NetIdUtils.Clamp(inc.ReadUInt16(), c.lastRecvChatMsgID, c.lastChatMsgQueueID);
                        break;
                    case ClientNetObject.CHAT_MESSAGE:
                        ChatMessage.ServerRead(inc, c);
                        break;
                    case ClientNetObject.VOTE:
                        Voting.ServerRead(inc, c);
                        break;
                    default:
                        return;
                        //break;
                }
            }
        }

        private void ClientReadIngame(NetIncomingMessage inc)
        {
            Client c = ConnectedClients.Find(x => x.Connection == inc.SenderConnection);
            if (c == null)
            {
                inc.SenderConnection.Disconnect("You're not a connected client.");
                return;
            }

            if (gameStarted)
            {
                if (!c.inGame)
                {
                    //check if midround syncing is needed due to missed unique events
                    entityEventManager.InitClientMidRoundSync(c);                    
                    c.inGame = true;
                }
            }
            
            ClientNetObject objHeader;
            while ((objHeader = (ClientNetObject)inc.ReadByte()) != ClientNetObject.END_OF_MESSAGE)
            {
                switch (objHeader)
                {
                    case ClientNetObject.SYNC_IDS:
                        //TODO: might want to use a clever class for this
                        
                        UInt16 lastRecvChatMsgID        = inc.ReadUInt16();
                        UInt16 lastRecvEntityEventID    = inc.ReadUInt16();

                        //last msgs we've created/sent, the client IDs should never be higher than these
                        UInt16 lastEntityEventID = entityEventManager.Events.Count == 0 ? (UInt16)0 : entityEventManager.Events.Last().ID;

                        if (c.NeedsMidRoundSync)
                        {
                            //received all the old events -> client in sync, we can switch to normal behavior
                            if (lastRecvEntityEventID >= c.UnreceivedEntityEventCount - 1 ||
                                c.UnreceivedEntityEventCount == 0)
                            {
                                c.NeedsMidRoundSync = false;
                                lastRecvEntityEventID = (UInt16)(c.FirstNewEventID - 1);
                            }
                            else
                            {
                                lastEntityEventID = (UInt16)(c.UnreceivedEntityEventCount - 1);
                            }
                        }

#if DEBUG
                        //client thinks they've received a msg we haven't sent yet (corrupted packet, msg read/written incorrectly?)
                        if (NetIdUtils.IdMoreRecent(lastRecvChatMsgID, c.lastChatMsgQueueID))
                            DebugConsole.ThrowError("client.lastRecvChatMsgID > lastChatMsgQueueID (" + lastRecvChatMsgID + " > " + c.lastChatMsgQueueID + ")");

                        if (lastRecvEntityEventID > lastEntityEventID)
                            DebugConsole.ThrowError("client.lastRecvEntityEventID > lastEntityEventID (" + lastRecvEntityEventID + " > " + lastEntityEventID + ")");
#endif

                        if (NetIdUtils.IdMoreRecent(lastRecvChatMsgID, c.lastRecvChatMsgID)) c.lastRecvChatMsgID = lastRecvChatMsgID;
                        if (NetIdUtils.IdMoreRecent(c.lastRecvChatMsgID, c.lastChatMsgQueueID)) c.lastRecvChatMsgID = c.lastChatMsgQueueID;
                        
                        if (NetIdUtils.IdMoreRecent(lastRecvEntityEventID, c.lastRecvEntityEventID)) c.lastRecvEntityEventID = lastRecvEntityEventID;
                        if (NetIdUtils.IdMoreRecent(c.lastRecvEntityEventID, lastEntityEventID)) c.lastRecvEntityEventID = lastEntityEventID;

                        break;
                    case ClientNetObject.CHAT_MESSAGE:
                        ChatMessage.ServerRead(inc, c);
                        break;
                    case ClientNetObject.CHARACTER_INPUT:
                        if (c.Character != null)
                        {
                            c.Character.ServerRead(objHeader, inc, c);
                        }
                        break;
                    case ClientNetObject.ENTITY_STATE:
                        entityEventManager.Read(inc, c);
                        break;
                    case ClientNetObject.VOTE:
                        Voting.ServerRead(inc, c);
                        break;
                    default:
                        return;
                }
            }
        }

        private void ClientReadServerCommand(NetIncomingMessage inc)
        {
            Client c = ConnectedClients.Find(x => x.Connection == inc.SenderConnection);
            if (c == null)
            {
                inc.SenderConnection.Disconnect("You're not a connected client.");
                return;
            }

            ClientPermissions command = ClientPermissions.None;
            try
            {
                command = (ClientPermissions)inc.ReadByte();
            }

            catch
            {
                return;
            }

            if (!c.HasPermission(command))
            {
                Log("Client \""+c.name+"\" sent a server command \""+command+"\". Permission denied.", Color.Red);
                return;
            }

            switch (command)
            {
                case ClientPermissions.Kick:
                    string kickedName = inc.ReadString();
                    var kickedClient = connectedClients.Find(cl => cl != c && cl.name == kickedName);
                    if (kickedClient != null)
                    {
                        Log("Client \"" + c.name + "\" kicked \"" + kickedClient.name + "\".", Color.Red);
                        KickClient(kickedClient, false, false);
                    }
                    break;
                case ClientPermissions.Ban:
                    string bannedName = inc.ReadString();
                    var bannedClient = connectedClients.Find(cl => cl != c && cl.name == bannedName);
                    if (bannedClient != null)
                    {
                        Log("Client \"" + c.name + "\" banned \"" + bannedClient.name + "\".", Color.Red);
                        KickClient(bannedClient, true, false);
                    }
                    break;
                case ClientPermissions.EndRound:
                    if (gameStarted)
                    {
                        Log("Client \"" + c.name + "\" ended the round.", Color.Cyan);
                        EndGame();
                    }
                    break;
            }

            inc.ReadPadBits();
        }

        /// <summary>
        /// Write info that the client needs when joining the server
        /// </summary>
        private void ClientWriteInitial(Client c, NetBuffer outmsg)
        {
            outmsg.Write(c.ID);

            var subList = GameMain.NetLobbyScreen.GetSubList();
            outmsg.Write((UInt16)subList.Count);
            for (int i = 0; i < subList.Count; i++)
            {
                outmsg.Write(subList[i].Name);
                outmsg.Write(subList[i].MD5Hash.ToString());
            }

            outmsg.Write(GameStarted);
            outmsg.Write(AllowSpectating);

            outmsg.Write((byte)c.Permissions);
        }

        private void ClientWriteIngame(Client c)
        {
            NetOutgoingMessage outmsg = server.CreateMessage();
            outmsg.Write((byte)ServerPacketHeader.UPDATE_INGAME);
            
            outmsg.Write((float)NetTime.Now);

            outmsg.Write((byte)ServerNetObject.SYNC_IDS);
            outmsg.Write(c.lastSentChatMsgID); //send this to client so they know which chat messages weren't received by the server
            outmsg.Write(c.lastSentEntityEventID);

            c.chatMsgQueue.RemoveAll(cMsg => !NetIdUtils.IdMoreRecent(cMsg.NetStateID, c.lastRecvChatMsgID));
            foreach (ChatMessage cMsg in c.chatMsgQueue)
            {
                cMsg.ServerWrite(outmsg, c);
            }            
            
            //don't send position updates to characters who are still midround syncing
            //characters or items spawned mid-round don't necessarily exist at the client's end yet
            if (!c.NeedsMidRoundSync)
            {
                foreach (Character character in Character.CharacterList)
                {
                    if (!character.Enabled) continue;

                    if (c.Character != null &&
                        Vector2.DistanceSquared(character.WorldPosition, c.Character.WorldPosition) >=
                        NetConfig.CharacterIgnoreDistance * NetConfig.CharacterIgnoreDistance)
                    {
                        continue;
                    }

                    outmsg.Write((byte)ServerNetObject.ENTITY_POSITION);
                    character.ServerWrite(outmsg, c);
                    outmsg.WritePadBits();
                }

                foreach (Submarine sub in Submarine.Loaded)
                {
                    //if docked to a sub with a smaller ID, don't send an update
                    //  (= update is only sent for the docked sub that has the smallest ID, doesn't matter if it's the main sub or a shuttle)
                    if (sub.DockedTo.Any(s => s.ID < sub.ID)) continue;

                    outmsg.Write((byte)ServerNetObject.ENTITY_POSITION);
                    sub.ServerWrite(outmsg, c);
                    outmsg.WritePadBits();
                }

                foreach (Item item in Item.ItemList)
                {
                    if (!item.NeedsPositionUpdate) continue;

                    outmsg.Write((byte)ServerNetObject.ENTITY_POSITION);
                    item.ServerWritePosition(outmsg, c);
                    outmsg.WritePadBits();
                }
            }

            entityEventManager.Write(c, outmsg);

            outmsg.Write((byte)ServerNetObject.END_OF_MESSAGE);
            server.SendMessage(outmsg, c.Connection, NetDeliveryMethod.Unreliable);
        }

        private void ClientWriteLobby(Client c)
        {
            NetOutgoingMessage outmsg = server.CreateMessage();
            outmsg.Write((byte)ServerPacketHeader.UPDATE_LOBBY);

            outmsg.Write((byte)ServerNetObject.SYNC_IDS);

            if (NetIdUtils.IdMoreRecent(GameMain.NetLobbyScreen.LastUpdateID, c.lastRecvGeneralUpdate))
            {
                outmsg.Write(true);
                outmsg.WritePadBits();

                outmsg.Write(GameMain.NetLobbyScreen.LastUpdateID);
                outmsg.Write(GameMain.NetLobbyScreen.GetServerName());
                outmsg.Write(GameMain.NetLobbyScreen.ServerMessage.Text);
                
                outmsg.Write(c.lastRecvGeneralUpdate < 1);
                if (c.lastRecvGeneralUpdate < 1)
                {
                    ClientWriteInitial(c, outmsg);
                }
                outmsg.Write((GameMain.NetLobbyScreen.SubList.SelectedData as Submarine).Name);
                outmsg.Write((GameMain.NetLobbyScreen.SubList.SelectedData as Submarine).MD5Hash.ToString());
                outmsg.Write((GameMain.NetLobbyScreen.ShuttleList.SelectedData as Submarine).Name);
                outmsg.Write((GameMain.NetLobbyScreen.ShuttleList.SelectedData as Submarine).MD5Hash.ToString());

                outmsg.Write(Voting.AllowSubVoting);
                outmsg.Write(Voting.AllowModeVoting);

                outmsg.WriteRangedInteger(0, 2, (int)TraitorsEnabled);

                outmsg.WriteRangedInteger(0, Mission.MissionTypes.Count - 1, (GameMain.NetLobbyScreen.MissionTypeIndex));

                outmsg.Write((byte)GameMain.NetLobbyScreen.ModeList.SelectedIndex);
                outmsg.Write(GameMain.NetLobbyScreen.LevelSeed);

                outmsg.Write(AutoRestart);
                if (autoRestart)
                {
                    outmsg.Write(AutoRestartTimer);
                }

                outmsg.Write((byte)connectedClients.Count);
                foreach (Client client in connectedClients)
                {
                    outmsg.Write(client.ID);
                    outmsg.Write(client.name);
                    outmsg.Write(client.Character == null || !gameStarted ? (ushort)0 : client.Character.ID);
                }
            }
            else
            {
                outmsg.Write(false);
                outmsg.WritePadBits();
            }

            outmsg.Write(c.lastSentChatMsgID); //send this to client so they know which chat messages weren't received by the server

            c.chatMsgQueue.RemoveAll(cMsg => !NetIdUtils.IdMoreRecent(cMsg.NetStateID, c.lastRecvChatMsgID));
            foreach (ChatMessage cMsg in c.chatMsgQueue)
            {
                cMsg.ServerWrite(outmsg, c);
            } 

            outmsg.Write((byte)ServerNetObject.END_OF_MESSAGE);
            server.SendMessage(outmsg, c.Connection, NetDeliveryMethod.Unreliable);
        }

        public bool StartGameClicked(GUIButton button, object obj)
        {
            Submarine selectedSub = null;
            Submarine selectedShuttle = GameMain.NetLobbyScreen.SelectedShuttle;

            if (Voting.AllowSubVoting)
            {
                selectedSub = Voting.HighestVoted<Submarine>(VoteType.Sub, connectedClients);
                if (selectedSub == null) selectedSub = GameMain.NetLobbyScreen.SelectedSub;
            }
            else
            {
                selectedSub = GameMain.NetLobbyScreen.SelectedSub;
            }

            if (selectedSub == null)
            {
                GameMain.NetLobbyScreen.SubList.Flash();
                return false;
            }

            if (selectedShuttle == null)
            {
                GameMain.NetLobbyScreen.ShuttleList.Flash();
                return false;
            }

            GameModePreset selectedMode = Voting.HighestVoted<GameModePreset>(VoteType.Mode, connectedClients);
            if (selectedMode == null) selectedMode = GameMain.NetLobbyScreen.SelectedMode;

            if (selectedMode == null)
            {
                GameMain.NetLobbyScreen.ModeList.Flash();
                return false;
            }

            CoroutineManager.StartCoroutine(InitiateStartGame(selectedSub, selectedShuttle, selectedMode), "InitiateStartGame");

            return true;
        }

        private IEnumerable<object> InitiateStartGame(Submarine selectedSub, Submarine selectedShuttle, GameModePreset selectedMode)
        {
            GameMain.NetLobbyScreen.StartButton.Enabled = false;

            if (connectedClients.Any())
            {
                NetOutgoingMessage msg = server.CreateMessage();
                msg.Write((byte)ServerPacketHeader.QUERY_STARTGAME);

                msg.Write(selectedSub.Name);
                msg.Write(selectedSub.MD5Hash.Hash);

                msg.Write(selectedShuttle.Name);
                msg.Write(selectedShuttle.MD5Hash.Hash);

                connectedClients.ForEach(c => c.ReadyToStart = false);

                server.SendMessage(msg, connectedClients.Select(c => c.Connection).ToList(), NetDeliveryMethod.ReliableUnordered, 0);

                //give the clients a few seconds to request missing sub/shuttle files before starting the round
                float waitForResponseTimer = 5.0f;
                while (connectedClients.Any(c => !c.ReadyToStart) && waitForResponseTimer > 0.0f)
                {
                    waitForResponseTimer -= CoroutineManager.UnscaledDeltaTime;
                    yield return CoroutineStatus.Running;
                }

                if (fileSender.ActiveTransfers.Count > 0)
                {
                    var msgBox = new GUIMessageBox("", "Waiting for file transfers to finish before starting the round...", new string[] { "Start now" });
                    msgBox.Buttons[0].OnClicked += msgBox.Close;

                    float waitForTransfersTimer = 20.0f;
                    while (fileSender.ActiveTransfers.Count > 0 && waitForTransfersTimer > 0.0f)
                    {
                        waitForTransfersTimer -= CoroutineManager.UnscaledDeltaTime;

                        //message box close, break and start the round immediately
                        if (!GUIMessageBox.MessageBoxes.Contains(msgBox))
                        {
                            break;
                        }

                        yield return CoroutineStatus.Running;
                    }
                }
            }

            startGameCoroutine = GameMain.ShowLoading(StartGame(selectedSub, selectedShuttle, selectedMode), false);

            yield return CoroutineStatus.Success;
        }

        private IEnumerable<object> StartGame(Submarine selectedSub, Submarine selectedShuttle, GameModePreset selectedMode)
        {
            initiatedStartGame = true;
            
            entityEventManager.Clear();

            GameMain.NetLobbyScreen.StartButton.Enabled = false;

            GUIMessageBox.CloseAll();
            
            roundStartSeed = DateTime.Now.Millisecond;
            Rand.SetSyncedSeed(roundStartSeed);
            
            int teamCount = 1;
            int hostTeam = 1;
        
            GameMain.GameSession = new GameSession(selectedSub, "", selectedMode, Mission.MissionTypes[GameMain.NetLobbyScreen.MissionTypeIndex]);

            if (GameMain.GameSession.gameMode.Mission != null && 
                GameMain.GameSession.gameMode.Mission.AssignTeamIDs(connectedClients,out hostTeam))
            {
                teamCount = 2;
            }

            GameMain.GameSession.StartShift(GameMain.NetLobbyScreen.LevelSeed, teamCount > 1);

            GameServer.Log("Starting a new round...", Color.Cyan);
            GameServer.Log("Submarine: " + selectedSub.Name, Color.Cyan);
            GameServer.Log("Game mode: " + selectedMode.Name, Color.Cyan);
            GameServer.Log("Level seed: " + GameMain.NetLobbyScreen.LevelSeed, Color.Cyan);

            bool missionAllowRespawn = 
                !(GameMain.GameSession.gameMode is MissionMode) || 
                ((MissionMode)GameMain.GameSession.gameMode).Mission.AllowRespawn;

            if (AllowRespawn && missionAllowRespawn) respawnManager = new RespawnManager(this, selectedShuttle);

            //assign jobs and spawnpoints separately for each team
            for (int teamID = 1; teamID <= teamCount; teamID++)
            {
                //find the clients in this team
                List<Client> teamClients = teamCount == 1 ? connectedClients : connectedClients.FindAll(c => c.TeamID == teamID);
                
                if (!teamClients.Any() && teamID > 1) continue;

                AssignJobs(teamClients, teamID == hostTeam);

                List<CharacterInfo> characterInfos = new List<CharacterInfo>();
                foreach (Client client in teamClients)
                {
                    client.NeedsMidRoundSync = false;
                    
                    client.entityEventLastSent.Clear();
                    client.lastSentEntityEventID = 0;
                    client.lastRecvEntityEventID = 0;
                    client.UnreceivedEntityEventCount = 0;

                    if (client.characterInfo == null)
                    {
                        client.characterInfo = new CharacterInfo(Character.HumanConfigFile, client.name);
                    }
                    characterInfos.Add(client.characterInfo);
                    client.characterInfo.Job = new Job(client.assignedJob);
                }

                //host's character
                if (characterInfo != null && hostTeam == teamID)
                {
                    characterInfo.Job = new Job(GameMain.NetLobbyScreen.JobPreferences[0]);
                    characterInfos.Add(characterInfo);
                }

                WayPoint[] assignedWayPoints = WayPoint.SelectCrewSpawnPoints(characterInfos, Submarine.MainSubs[teamID - 1]);
                for (int i = 0; i < teamClients.Count; i++)
                {
                    Character spawnedCharacter = Character.Create(teamClients[i].characterInfo, assignedWayPoints[i].WorldPosition, true, false);
                    spawnedCharacter.AnimController.Frozen = true;
                    spawnedCharacter.GiveJobItems(assignedWayPoints[i]);
                    spawnedCharacter.TeamID = (byte)teamID;

                    teamClients[i].Character = spawnedCharacter;

                    GameMain.GameSession.CrewManager.characters.Add(spawnedCharacter);
                }

                if (characterInfo != null && hostTeam == teamID)
                {
                    myCharacter = Character.Create(characterInfo, assignedWayPoints[assignedWayPoints.Length - 1].WorldPosition, false, false);
                    myCharacter.GiveJobItems(assignedWayPoints.Last());
                    myCharacter.TeamID = (byte)teamID;

                    Character.Controlled = myCharacter;
                    GameMain.GameSession.CrewManager.characters.Add(myCharacter);
                }
            }
                        
            TraitorManager = null;
            if (TraitorsEnabled == YesNoMaybe.Yes ||
                (TraitorsEnabled == YesNoMaybe.Maybe && Rand.Range(0.0f, 1.0f) < 0.5f))
            {
                TraitorManager = new TraitorManager(this);

                if (TraitorManager.TraitorCharacter!=null && TraitorManager.TargetCharacter != null)
                {
                    Log(TraitorManager.TraitorCharacter.Name + " is the traitor and the target is " + TraitorManager.TargetCharacter.Name, Color.Cyan);
                }
            }

            SendStartMessage(roundStartSeed, Submarine.MainSub, GameMain.GameSession.gameMode.Preset, connectedClients);
            //var startMessage = CreateStartMessage(roundStartSeed, Submarine.MainSub, GameMain.GameSession.gameMode.Preset);
            //server.SendMessage(startMessage, connectedClients.Select(c => c.Connection).ToList(), NetDeliveryMethod.ReliableUnordered, 0);

            yield return CoroutineStatus.Running;

            //UpdateCrewFrame();

            //TraitorManager = null;
            //if (TraitorsEnabled == YesNoMaybe.Yes ||
            //    (TraitorsEnabled == YesNoMaybe.Maybe && Rand.Range(0.0f, 1.0f) < 0.5f))
            //{
            //    TraitorManager = new TraitorManager(this);
            //}

            GameMain.GameScreen.Cam.TargetPos = Vector2.Zero;
            GameMain.GameScreen.Select();

            AddChatMessage("Press TAB to chat. Use ''r;'' to talk through the radio.", ChatMessageType.Server);
            
            GameMain.NetLobbyScreen.StartButton.Enabled = true;

            gameStarted = true;
            initiatedStartGame = false;

            yield return CoroutineStatus.Success;
        }

        private void SendStartMessage(int seed, Submarine selectedSub, GameModePreset selectedMode, List<Client> clients)
        {
            foreach (Client client in clients)
            {
                SendStartMessage(seed, selectedSub, selectedMode, client);
            }       
        }

        private void SendStartMessage(int seed, Submarine selectedSub, GameModePreset selectedMode, Client client)
        {
            NetOutgoingMessage msg = server.CreateMessage();
            msg.Write((byte)ServerPacketHeader.STARTGAME);

            msg.Write(seed);

            msg.Write(GameMain.NetLobbyScreen.LevelSeed);

            msg.Write((byte)GameMain.NetLobbyScreen.MissionTypeIndex);

            msg.Write(selectedSub.Name);
            msg.Write(selectedSub.MD5Hash.Hash);

            msg.Write(GameMain.NetLobbyScreen.SelectedShuttle.Name);
            msg.Write(GameMain.NetLobbyScreen.SelectedShuttle.MD5Hash.Hash);

            msg.Write(selectedMode.Name);

            bool missionAllowRespawn =
                !(GameMain.GameSession.gameMode is MissionMode) ||
                ((MissionMode)GameMain.GameSession.gameMode).Mission.AllowRespawn;

            msg.Write(AllowRespawn && missionAllowRespawn);
            msg.Write(Submarine.MainSubs[1] != null); //loadSecondSub

            if (TraitorManager != null &&
                TraitorManager.TraitorCharacter != null &&
                TraitorManager.TargetCharacter != null &&
                TraitorManager.TraitorCharacter == client.Character)
            {
                msg.Write(true);
                msg.Write(TraitorManager.TargetCharacter.Name);
            }
            else
            {
                msg.Write(false);
            }

            //monster spawn settings
            List<string> monsterNames = monsterEnabled.Keys.ToList();
            foreach (string s in monsterNames)
            {
                msg.Write(monsterEnabled[s]);
            }
            msg.WritePadBits();

            server.SendMessage(msg, client.Connection, NetDeliveryMethod.ReliableUnordered);     
        }

        public void EndGame()
        {
            if (!gameStarted) return;

            string endMessage = "The round has ended." + '\n';

            if (TraitorManager != null)
            {
                endMessage += TraitorManager.GetEndMessage();
            }

            Mission mission = GameMain.GameSession.Mission;
            GameMain.GameSession.gameMode.End(endMessage);

            if (autoRestart) AutoRestartTimer = AutoRestartInterval;

            if (SaveServerLogs) log.Save();
            
            Character.Controlled = null;
            myCharacter = null;
            GameMain.GameScreen.Cam.TargetPos = Vector2.Zero;
            GameMain.LightManager.LosEnabled = false;
            
            entityEventManager.Clear();
            foreach (Client c in connectedClients)
            {
                c.entityEventLastSent.Clear();
            }

#if DEBUG
            messageCount.Clear();
#endif

            respawnManager = null;
            gameStarted = false;

            if (connectedClients.Count > 0)
            {
                NetOutgoingMessage msg = server.CreateMessage();
                msg.Write((byte)ServerPacketHeader.ENDGAME);
                msg.Write(endMessage);
                msg.Write(mission != null && mission.Completed);
                if (server.ConnectionsCount > 0)
                {
                    server.SendMessage(msg, server.Connections, NetDeliveryMethod.ReliableOrdered, 0);
                }

                foreach (Client client in connectedClients)
                {
                    client.Character = null;
                    client.inGame = false;
                }
            }

            CoroutineManager.StartCoroutine(EndCinematic(),"EndCinematic");
        }

        public IEnumerable<object> EndCinematic()
        {
            float endPreviewLength = 10.0f;

            var cinematic = new TransitionCinematic(Submarine.MainSub, GameMain.GameScreen.Cam, endPreviewLength);

            new TransitionCinematic(Submarine.MainSub, GameMain.GameScreen.Cam, endPreviewLength);
            float secondsLeft = endPreviewLength;

            do
            {
                secondsLeft -= CoroutineManager.UnscaledDeltaTime;

                yield return CoroutineStatus.Running;
            } while (secondsLeft > 0.0f);

            Submarine.Unload();
            entityEventManager.Clear();

            GameMain.NetLobbyScreen.Select();

            yield return CoroutineStatus.Success;
        }

        public override void KickPlayer(string playerName, bool ban, bool range=false)
        {
            playerName = playerName.ToLowerInvariant();

            Client client = connectedClients.Find(c =>
                c.name.ToLowerInvariant() == playerName ||
                (c.Character != null && c.Character.Name.ToLowerInvariant() == playerName));

            KickClient(client, ban, range);
        }

        public void KickClient(NetConnection conn, bool ban = false, bool range = false)
        {
            Client client = connectedClients.Find(c => c.Connection == conn);
            if (client == null)
            {
                conn.Disconnect(ban ? "You have been banned from the server" : "You have been kicked from the server");
                if (ban)
                {
                    if (!banList.IsBanned(conn.RemoteEndPoint.Address.ToString()))
                    {
                        banList.BanPlayer("Unnamed", conn.RemoteEndPoint.Address.ToString());
                    }
                }
            }
            else
            {
                KickClient(client, ban, range);
            }
        }

        public void KickClient(Client client, bool ban = false, bool range = false)
        {
            if (client == null) return;

            if (ban)
            {
                DisconnectClient(client, client.name + " has been banned from the server", "You have been banned from the server");
                string ip = client.Connection.RemoteEndPoint.Address.ToString();
                if (range) { ip = banList.ToRange(ip); }
                banList.BanPlayer(client.name, ip);
            }
            else
            {
                DisconnectClient(client, client.name + " has been kicked from the server", "You have been kicked from the server");
            }
        }

        public void DisconnectClient(NetConnection senderConnection, string msg = "", string targetmsg = "")
        {
            Client client = connectedClients.Find(x => x.Connection == senderConnection);
            if (client == null) return;

            DisconnectClient(client, msg, targetmsg);
        }

        public void DisconnectClient(Client client, string msg = "", string targetmsg = "")
        {
            if (client == null) return;

            if (gameStarted && client.Character != null)
            {
                client.Character.ClearInputs();
                client.Character.Kill(CauseOfDeath.Disconnected, true);
            }

            client.Character = null;
            client.inGame = false;

            if (string.IsNullOrWhiteSpace(msg)) msg = client.name + " has left the server";
            if (string.IsNullOrWhiteSpace(targetmsg)) targetmsg = "You have left the server";

            Log(msg, ChatMessage.MessageColor[(int)ChatMessageType.Server]);

            client.Connection.Disconnect(targetmsg);

            GameMain.NetLobbyScreen.RemovePlayer(client.name);            
            connectedClients.Remove(client);

            UpdateVoteStatus();

            SendChatMessage(msg, ChatMessageType.Server);

            UpdateCrewFrame();

            refreshMasterTimer = DateTime.Now;
        }

        private void UpdateCrewFrame()
        {
            foreach (Client c in connectedClients)
            {
                if (c.Character == null || !c.inGame) continue;
            }
        }
        
        /// <summary>
        /// Add the message to the chatbox and pass it to all clients who can receive it
        /// </summary>
        public void SendChatMessage(string message, ChatMessageType? type = null, Client senderClient = null)
        {
            Character senderCharacter = null;
            string senderName = "";

            Client targetClient = null;
            
            if (type==null)
            {
                string tempStr;
                string command = ChatMessage.GetChatMessageCommand(message, out tempStr);
                switch (command.ToLowerInvariant())
                {
                    case "r":
                    case "radio":
                        type = ChatMessageType.Radio;
                        break;
                    case "d":
                    case "dead":
                        type = ChatMessageType.Dead;
                        break;
                    default:
                        if (command != "")
                        {
                            if (command == name.ToLowerInvariant())
                            {
                                //a private message to the host
                            }
                            else
                            {
                                targetClient = connectedClients.Find(c =>
                                    command == c.name.ToLowerInvariant() ||
                                    (c.Character != null && command == c.Character.Name.ToLowerInvariant()));

                                if (targetClient == null)
                                {
                                    if (senderClient != null)
                                    {
                                        var chatMsg = ChatMessage.Create(
                                            "", "Player \"" + command + "\" not found!",
                                            ChatMessageType.Error, null);

                                        chatMsg.NetStateID = senderClient.chatMsgQueue.Count > 0 ?
                                            (ushort)(senderClient.chatMsgQueue.Last().NetStateID + 1) :
                                            (ushort)(senderClient.lastRecvChatMsgID + 1);

                                        senderClient.chatMsgQueue.Add(chatMsg);
                                        senderClient.lastChatMsgQueueID = chatMsg.NetStateID;
                                    }
                                    else
                                    {
                                        AddChatMessage("Player \"" + command + "\" not found!", ChatMessageType.Error);
                                    }

                                    return;
                                }
                            }
                            
                            type = ChatMessageType.Private;
                        }
                        else
                        {
                            type = ChatMessageType.Default;
                        }
                        break;
                }

                message = tempStr;
            }

            if (gameStarted)
            {
                //msg sent by the server
                if (senderClient == null)
                {
                    senderCharacter = myCharacter;
                    senderName = myCharacter == null ? name : myCharacter.Name;
                }                
                else //msg sent by a client
                {
                    senderCharacter = senderClient.Character;
                    senderName = senderCharacter == null ? senderClient.name : senderCharacter.Name;

                    //sender doesn't have an alive character -> only ChatMessageType.Dead allowed
                    if (senderCharacter == null || senderCharacter.IsDead)
                    {
                        type = ChatMessageType.Dead;
                    }
                    else if (type == ChatMessageType.Private)
                    {
                        //sender has an alive character, sending private messages not allowed
                        return;
                    }

                }
            }
            else
            {
                //msg sent by the server
                if (senderClient == null)
                {
                    senderName = name;
                }                
                else //msg sent by a client          
                {
                    //game not started -> clients can only send normal and private chatmessages
                    if (type != ChatMessageType.Private) type = ChatMessageType.Default;
                    senderName = senderClient.name;
                }
            }

            //check if the client is allowed to send the message
            WifiComponent senderRadio = null;
            switch (type)
            {
                case ChatMessageType.Radio:
                    if (senderCharacter == null) return;

<<<<<<< HEAD
                    //return if senderCharacter doesn't have a working radio
                    var radio = senderCharacter.Inventory.Items.First(i => i != null && i.GetComponent<WifiComponent>() != null);
                    if (radio == null) return;

                    senderRadio = radio.GetComponent<WifiComponent>();
                    if (!senderRadio.CanTransmit()) return;
                    break;
                case ChatMessageType.Dead:
                    //character still alive -> not allowed
                    if (senderClient != null && senderCharacter != null && !senderCharacter.IsDead)
                    {
                        return;
                    }
                    break;
=======
                clientInfo = new GUIFrame(new Rectangle(0, 0, 180, 0), Color.Transparent, Alignment.TopRight, null, clientNameBox);
                clientInfo.UserData = client.FileStreamSender;
                new GUIProgressBar(new Rectangle(0, 4, 160, clientInfo.Rect.Height - 8), Color.White, "", 0.0f, Alignment.Left, clientInfo).IsHorizontal = true;
                new GUITextBlock(new Rectangle(0, 2, 160, 0), "", "", Alignment.Center, Alignment.Center, clientInfo, true, GUI.SmallFont);

                var cancelButton = new GUIButton(new Rectangle(20, 0, 14, 0), "X", Alignment.Right, "", clientInfo);
                cancelButton.OnClicked = (GUIButton button, object userdata) =>
                {
                    (cancelButton.Parent.UserData as FileStreamSender).CancelTransfer();
                    return true;
                };
>>>>>>> 645df3fd
            }
            
            if (type == ChatMessageType.Server)
            {
                senderName = null;
                senderCharacter = null;
            }

            //check which clients can receive the message and apply distance effects
            foreach (Client client in ConnectedClients)
            {
                string modifiedMessage = message;

                switch (type)
                {
                    case ChatMessageType.Default:
                    case ChatMessageType.Radio:
                        if (senderCharacter != null && 
                            client.Character != null && !client.Character.IsDead)
                        {
                            modifiedMessage = ApplyChatMsgDistanceEffects(message, (ChatMessageType)type, senderCharacter, client.Character);

                            //too far to hear the msg -> don't send
                            if (string.IsNullOrWhiteSpace(modifiedMessage)) continue;
                        }
                        break;
                    case ChatMessageType.Dead:
                        //character still alive -> don't send
                        if (client.Character != null && !client.Character.IsDead) continue;
                        break;
                    case ChatMessageType.Private:
                        //private msg sent to someone else than this client -> don't send
                        if (client != targetClient && client != senderClient) continue;
                        break;
                }
                
                var chatMsg = ChatMessage.Create(
                    senderName,
                    modifiedMessage, 
                    (ChatMessageType)type,
                    senderCharacter);
                
                chatMsg.NetStateID = client.chatMsgQueue.Count > 0 ?
                    (ushort)(client.chatMsgQueue.Last().NetStateID + 1) :
                    (ushort)(client.lastRecvChatMsgID + 1);

                client.chatMsgQueue.Add(chatMsg);
                client.lastChatMsgQueueID = chatMsg.NetStateID;
            }

            string myReceivedMessage = message;
            if (gameStarted && myCharacter != null && senderCharacter != null)
            {
                myReceivedMessage = ApplyChatMsgDistanceEffects(message, (ChatMessageType)type, senderCharacter, myCharacter);
            }

            if (!string.IsNullOrWhiteSpace(myReceivedMessage) && 
                (targetClient == null || senderClient == null))
            {
                AddChatMessage(myReceivedMessage, (ChatMessageType)type, senderName, senderCharacter); 
            }       
        }

        private string ApplyChatMsgDistanceEffects(string message, ChatMessageType type, Character sender, Character receiver)
        {
            if (sender == null) return "";

            switch (type)
            {
                case ChatMessageType.Default:
                    if (!receiver.IsDead)
                    {
                        return ChatMessage.ApplyDistanceEffect(receiver, sender, message, ChatMessage.SpeakRange);
                    }
                    break;
                case ChatMessageType.Radio:
                    if (!receiver.IsDead)
                    {
                        var receiverItem = receiver.Inventory.Items.First(i => i != null && i.GetComponent<WifiComponent>() != null);
                        //client doesn't have a radio -> don't send
                        if (receiverItem == null) return "";

                        var senderItem = sender.Inventory.Items.First(i => i != null && i.GetComponent<WifiComponent>() != null);
                        if (senderItem == null) return "";

                        var receiverRadio   = receiverItem.GetComponent<WifiComponent>();
                        var senderRadio     = senderItem.GetComponent<WifiComponent>();

                        if (!receiverRadio.CanReceive(senderRadio)) return "";

                        return ChatMessage.ApplyDistanceEffect(receiverItem, senderItem, message, senderRadio.Range);
                    }
                    break;
            }

            return message;
        }

        public override void Draw(Microsoft.Xna.Framework.Graphics.SpriteBatch spriteBatch)
        {
            base.Draw(spriteBatch);

            if (settingsFrame != null)
            {
                settingsFrame.Draw(spriteBatch);
            }
            else if (log.LogFrame!=null)
            {
                log.LogFrame.Draw(spriteBatch);
            }
            
            if (!ShowNetStats) return;

            GUI.Font.DrawString(spriteBatch, "Unique Events: " + entityEventManager.UniqueEvents.Count, new Vector2(10, 50), Color.White);

            int width = 200, height = 300;
            int x = GameMain.GraphicsWidth - width, y = (int)(GameMain.GraphicsHeight * 0.3f);


            if (clientListScrollBar == null)
            {
                clientListScrollBar = new GUIScrollBar(new Rectangle(x + width - 10, y, 10, height), "", 1.0f);
            }


            GUI.DrawRectangle(spriteBatch, new Rectangle(x, y, width, height), Color.Black * 0.7f, true);
            GUI.Font.DrawString(spriteBatch, "Network statistics:", new Vector2(x + 10, y + 10), Color.White);

            GUI.SmallFont.DrawString(spriteBatch, "Connections: "+server.ConnectionsCount, new Vector2(x + 10, y + 30), Color.White);
            GUI.SmallFont.DrawString(spriteBatch, "Received bytes: " + MathUtils.GetBytesReadable(server.Statistics.ReceivedBytes), new Vector2(x + 10, y + 45), Color.White);
            GUI.SmallFont.DrawString(spriteBatch, "Received packets: " + server.Statistics.ReceivedPackets, new Vector2(x + 10, y + 60), Color.White);

            GUI.SmallFont.DrawString(spriteBatch, "Sent bytes: " + MathUtils.GetBytesReadable(server.Statistics.SentBytes), new Vector2(x + 10, y + 75), Color.White);
            GUI.SmallFont.DrawString(spriteBatch, "Sent packets: " + server.Statistics.SentPackets, new Vector2(x + 10, y + 90), Color.White);

            int resentMessages = 0;

            int clientListHeight = connectedClients.Count * 40;
            float scrollBarHeight = (height - 110) / (float)Math.Max(clientListHeight, 110);

            if (clientListScrollBar.BarSize != scrollBarHeight)
            {
                clientListScrollBar.BarSize = scrollBarHeight;
            }

            int startY = y + 110;
            y = (startY - (int)(clientListScrollBar.BarScroll * (clientListHeight-(height - 110))));
            foreach (Client c in connectedClients)
            {
                Color clientColor = c.Connection.AverageRoundtripTime > 0.3f ? Color.Red : Color.White;

                if (y >= startY && y < startY + height - 120)
                {
                    GUI.SmallFont.DrawString(spriteBatch, c.name + " ("+c.Connection.RemoteEndPoint.Address.ToString()+")", new Vector2(x + 10, y), clientColor);
                    GUI.SmallFont.DrawString(spriteBatch, "Ping: " + (int)(c.Connection.AverageRoundtripTime * 1000.0f) + " ms", new Vector2(x+20, y+10), clientColor);
                }
                if (y + 25 >= startY && y < startY + height - 130) GUI.SmallFont.DrawString(spriteBatch, "Resent messages: " + c.Connection.Statistics.ResentMessages, new Vector2(x + 20, y + 20), clientColor);

                resentMessages += (int)c.Connection.Statistics.ResentMessages;

                y += 40;
            }

            clientListScrollBar.Update(1.0f / 60.0f);
            clientListScrollBar.Draw(spriteBatch);

            netStats.AddValue(NetStats.NetStatType.ResentMessages, Math.Max(resentMessages, 0));
            netStats.AddValue(NetStats.NetStatType.SentBytes, server.Statistics.SentBytes);
            netStats.AddValue(NetStats.NetStatType.ReceivedBytes, server.Statistics.ReceivedBytes);

            netStats.Draw(spriteBatch, new Rectangle(200,0,800,200), this);
        }

        private void FileTransferChanged(FileSender.FileTransferOut transfer)
        {
            Client recipient = connectedClients.Find(c => c.Connection == transfer.Connection);
            UpdateFileTransferIndicator(recipient);
        }

        public void SendCancelTransferMsg(FileSender.FileTransferOut transfer)
        {
            NetOutgoingMessage msg = server.CreateMessage();
            msg.Write((byte)ServerPacketHeader.FILE_TRANSFER);
            msg.Write((byte)FileTransferMessageType.Cancel);
            msg.Write((byte)transfer.SequenceChannel);
            server.SendMessage(msg, transfer.Connection, NetDeliveryMethod.ReliableOrdered, transfer.SequenceChannel);
        }

        private void UpdateFileTransferIndicator(Client client)
        {
            var transfers = fileSender.ActiveTransfers.FindAll(t => t.Connection == client.Connection);

            var clientNameBox = GameMain.NetLobbyScreen.PlayerList.FindChild(client.name);

            var clientInfo = clientNameBox.FindChild("filetransfer");
            if (clientInfo == null)
            {
                clientNameBox.ClearChildren();
                clientInfo = new GUIFrame(new Rectangle(0, 0, 180, 0), Color.Transparent, Alignment.TopRight, null, clientNameBox);
                clientInfo.UserData = "filetransfer";
            }
            else if (transfers.Count == 0)
            {
                clientInfo.Parent.RemoveChild(clientInfo);
            }

            clientInfo.ClearChildren();

            var progressBar = new GUIProgressBar(new Rectangle(0, 4, 160, clientInfo.Rect.Height - 8), Color.Green, GUI.Style, 0.0f, Alignment.Left, clientInfo);
            progressBar.IsHorizontal = true;            
            progressBar.ProgressGetter = () => { return transfers.Sum(t => t.Progress) / transfers.Count; };

            var textBlock = new GUITextBlock(new Rectangle(0, 2, 160, 0), "", GUI.Style, Alignment.TopLeft, Alignment.Left | Alignment.CenterY, clientInfo, true, GUI.SmallFont);
            textBlock.TextGetter = () =>
            { return MathUtils.GetBytesReadable(transfers.Sum(t => t.SentOffset)) + " / " + MathUtils.GetBytesReadable(transfers.Sum(t => t.Data.Length)); };

            var cancelButton = new GUIButton(new Rectangle(-5, 0, 14, 0), "X", Alignment.Right, GUI.Style, clientInfo);
            cancelButton.OnClicked = (GUIButton button, object userdata) =>
            {
                transfers.ForEach(t => fileSender.CancelTransfer(t));
                return true;
            };
        }

        public void UpdateVoteStatus()
        {
            if (server.Connections.Count == 0|| connectedClients.Count == 0) return;

            Client.UpdateKickVotes(connectedClients);
            
            var clientsToKick = connectedClients.FindAll(c => c.KickVoteCount >= connectedClients.Count * KickVoteRequiredRatio);
            foreach (Client c in clientsToKick)
            {
                SendChatMessage(c.name+" has been kicked from the server.", ChatMessageType.Server, null);
                KickClient(c);
            }
                        
            GameMain.NetLobbyScreen.LastUpdateID++;

            NetOutgoingMessage msg = server.CreateMessage();
            msg.Write((byte)ServerPacketHeader.UPDATE_LOBBY);
            msg.Write((byte)ServerNetObject.VOTE);
            Voting.ServerWrite(msg);
            msg.Write((byte)ServerNetObject.END_OF_MESSAGE);

            server.SendMessage(msg, connectedClients.Select(c => c.Connection).ToList(), NetDeliveryMethod.ReliableUnordered, 0);

            if (Voting.AllowEndVoting && EndVoteMax > 0 &&
                ((float)EndVoteCount / (float)EndVoteMax) >= EndVoteRequiredRatio)
            {
                Log("Ending round by votes (" + EndVoteCount + "/" + (EndVoteMax - EndVoteCount) + ")", Color.Cyan);
                EndGame();
            }
        }

        public void UpdateClientPermissions(Client client)
        {           
            clientPermissions.RemoveAll(cp => cp.IP == client.Connection.RemoteEndPoint.Address.ToString());

            if (client.Permissions != ClientPermissions.None)
            {
                clientPermissions.Add(new SavedClientPermission(
                    client.name, 
                    client.Connection.RemoteEndPoint.Address.ToString(), 
                    client.Permissions));
            }

            var msg = server.CreateMessage();
            msg.Write((byte)ServerPacketHeader.PERMISSIONS);
            msg.Write((byte)client.Permissions);
            server.SendMessage(msg, client.Connection, NetDeliveryMethod.ReliableUnordered);

            SaveClientPermissions();
        }

        public override bool SelectCrewCharacter(GUIComponent component, object obj)
        {
            base.SelectCrewCharacter(component, obj);

            var characterFrame = component.Parent.Parent.FindChild("selectedcharacter");

            Character character = obj as Character;
            if (character == null) return false;

            if (character != myCharacter)
            {
                var banButton = new GUIButton(new Rectangle(0, 0, 100, 20), "Ban", Alignment.BottomRight, "", characterFrame);
                banButton.UserData = character.Name;
                banButton.OnClicked += GameMain.NetLobbyScreen.BanPlayer;

                var rangebanButton = new GUIButton(new Rectangle(0, -25, 100, 20), "Ban range", Alignment.BottomRight, "", characterFrame);
                rangebanButton.UserData = character.Name;
                rangebanButton.OnClicked += GameMain.NetLobbyScreen.BanPlayerRange;

                var kickButton = new GUIButton(new Rectangle(0, 0, 100, 20), "Kick", Alignment.BottomLeft, "", characterFrame);
                kickButton.UserData = character.Name;
                kickButton.OnClicked += GameMain.NetLobbyScreen.KickPlayer;
            }

            return true;
        }

        private void UpdateCharacterInfo(NetIncomingMessage message, Client sender)
        {
            Gender gender = Gender.Male;
            int headSpriteId = 0;
            try
            {
                gender = message.ReadBoolean() ? Gender.Male : Gender.Female;
                headSpriteId = message.ReadByte();
            }
            catch (Exception e)
            {
                gender = Gender.Male;
                headSpriteId = 0;

                DebugConsole.Log("Received invalid characterinfo from \"" +sender.name+"\"! { "+e.Message+" }");
            }
            
            List<JobPrefab> jobPreferences = new List<JobPrefab>();
            int count = message.ReadByte();
            for (int i = 0; i < Math.Min(count, 3); i++)
            {
                string jobName = message.ReadString();

                JobPrefab jobPrefab = JobPrefab.List.Find(jp => jp.Name == jobName);
                if (jobPrefab != null) jobPreferences.Add(jobPrefab);
            }

            sender.characterInfo = new CharacterInfo(Character.HumanConfigFile, sender.name, gender);
            sender.characterInfo.HeadSpriteId = headSpriteId;
            sender.jobPreferences = jobPreferences;
        }
        
        public void AssignJobs(List<Client> unassigned, bool assignHost)
        {
            unassigned = new List<Client>(unassigned);
            
            int[] assignedClientCount = new int[JobPrefab.List.Count];
            
            if (assignHost)
            {
                if (characterInfo != null)
                {
                    assignedClientCount[JobPrefab.List.FindIndex(jp => jp == GameMain.NetLobbyScreen.JobPreferences[0])] = 1;                
                }
                else if (myCharacter != null && !myCharacter.IsDead)
                {
                    assignedClientCount[JobPrefab.List.IndexOf(myCharacter.Info.Job.Prefab)] = 1;  
                }
            }
            else if (myCharacter != null && !myCharacter.IsDead)
            {
                assignedClientCount[JobPrefab.List.IndexOf(myCharacter.Info.Job.Prefab)]++;
            }

            //count the clients who already have characters with an assigned job
            foreach (Client c in connectedClients)
            {
                if (unassigned.Contains(c)) continue;
                if (c.Character != null && !c.Character.IsDead)
                {
                    assignedClientCount[JobPrefab.List.IndexOf(c.Character.Info.Job.Prefab)]++;
                }
            }

            //if any of the players has chosen a job that is Always Allowed, give them that job
            for (int i = unassigned.Count - 1; i >= 0; i--)
            {
                if (!unassigned[i].jobPreferences[0].AllowAlways) continue;
                unassigned[i].assignedJob = unassigned[i].jobPreferences[0];
                unassigned.RemoveAt(i);
            }

            //go throught the jobs whose MinNumber>0 (i.e. at least one crew member has to have the job)
            bool unassignedJobsFound = true;
            while (unassignedJobsFound && unassigned.Count > 0)
            {
                unassignedJobsFound = false;
                for (int i = 0; i < JobPrefab.List.Count; i++)
                {
                    if (unassigned.Count == 0) break;
                    if (JobPrefab.List[i].MinNumber < 1 || assignedClientCount[i] >= JobPrefab.List[i].MinNumber) continue;

                    //find the client that wants the job the most, or force it to random client if none of them want it
                    Client assignedClient = FindClientWithJobPreference(unassigned, JobPrefab.List[i], true);

                    assignedClient.assignedJob = JobPrefab.List[i];

                    assignedClientCount[i]++;
                    unassigned.Remove(assignedClient);

                    //the job still needs more crew members, set unassignedJobsFound to true to keep the while loop running
                    if (assignedClientCount[i] < JobPrefab.List[i].MinNumber) unassignedJobsFound = true;
                }
            }
            
            //find a suitable job for the rest of the players
            for (int i = unassigned.Count - 1; i >= 0; i--)
            {
                for (int preferenceIndex = 0; preferenceIndex < 3; preferenceIndex++)
                {
                    int jobIndex = JobPrefab.List.FindIndex(jp => jp == unassigned[i].jobPreferences[preferenceIndex]);

                    //if there's enough crew members assigned to the job already, continue
                    if (assignedClientCount[jobIndex] >= JobPrefab.List[jobIndex].MaxNumber) continue;

                    unassigned[i].assignedJob = JobPrefab.List[jobIndex];

                    assignedClientCount[jobIndex]++;
                    unassigned.RemoveAt(i);
                    break;
                }
            }
        }

        private Client FindClientWithJobPreference(List<Client> clients, JobPrefab job, bool forceAssign = false)
        {
            int bestPreference = 0;
            Client preferredClient = null;
            foreach (Client c in clients)
            {
                int index = c.jobPreferences.IndexOf(job);
                if (index == -1) index = 1000;

                if (preferredClient == null || index < bestPreference)
                {
                    bestPreference = index;
                    preferredClient = c;
                }
            }

            //none of the clients wants the job, assign it to random client
            if (forceAssign && preferredClient == null)
            {
                preferredClient = clients[Rand.Int(clients.Count)];
            }

            return preferredClient;
        }

        public static void Log(string line, Color? color)
        {
            if (GameMain.Server == null || !GameMain.Server.SaveServerLogs) return;

            GameMain.Server.log.WriteLine(line, color);
        }

        public override void Disconnect()
        {
            banList.Save();
            SaveSettings();

            if (registeredToMaster && restClient != null)
            {
                var request = new RestRequest("masterserver2.php", Method.GET);
                request.AddParameter("action", "removeserver");
                request.AddParameter("serverport", Port);
                
                restClient.Execute(request);
                restClient = null;
            }

            if (SaveServerLogs)
            {
                Log("Shutting down server...", Color.Cyan);
                log.Save();
            }
                        
            server.Shutdown("The server has been shut down");
        }
    }
}<|MERGE_RESOLUTION|>--- conflicted
+++ resolved
@@ -1534,7 +1534,6 @@
                 case ChatMessageType.Radio:
                     if (senderCharacter == null) return;
 
-<<<<<<< HEAD
                     //return if senderCharacter doesn't have a working radio
                     var radio = senderCharacter.Inventory.Items.First(i => i != null && i.GetComponent<WifiComponent>() != null);
                     if (radio == null) return;
@@ -1549,19 +1548,6 @@
                         return;
                     }
                     break;
-=======
-                clientInfo = new GUIFrame(new Rectangle(0, 0, 180, 0), Color.Transparent, Alignment.TopRight, null, clientNameBox);
-                clientInfo.UserData = client.FileStreamSender;
-                new GUIProgressBar(new Rectangle(0, 4, 160, clientInfo.Rect.Height - 8), Color.White, "", 0.0f, Alignment.Left, clientInfo).IsHorizontal = true;
-                new GUITextBlock(new Rectangle(0, 2, 160, 0), "", "", Alignment.Center, Alignment.Center, clientInfo, true, GUI.SmallFont);
-
-                var cancelButton = new GUIButton(new Rectangle(20, 0, 14, 0), "X", Alignment.Right, "", clientInfo);
-                cancelButton.OnClicked = (GUIButton button, object userdata) =>
-                {
-                    (cancelButton.Parent.UserData as FileStreamSender).CancelTransfer();
-                    return true;
-                };
->>>>>>> 645df3fd
             }
             
             if (type == ChatMessageType.Server)
@@ -1770,15 +1756,15 @@
 
             clientInfo.ClearChildren();
 
-            var progressBar = new GUIProgressBar(new Rectangle(0, 4, 160, clientInfo.Rect.Height - 8), Color.Green, GUI.Style, 0.0f, Alignment.Left, clientInfo);
+            var progressBar = new GUIProgressBar(new Rectangle(0, 4, 160, clientInfo.Rect.Height - 8), Color.Green, "", 0.0f, Alignment.Left, clientInfo);
             progressBar.IsHorizontal = true;            
             progressBar.ProgressGetter = () => { return transfers.Sum(t => t.Progress) / transfers.Count; };
 
-            var textBlock = new GUITextBlock(new Rectangle(0, 2, 160, 0), "", GUI.Style, Alignment.TopLeft, Alignment.Left | Alignment.CenterY, clientInfo, true, GUI.SmallFont);
+            var textBlock = new GUITextBlock(new Rectangle(0, 2, 160, 0), "", "", Alignment.TopLeft, Alignment.Left | Alignment.CenterY, clientInfo, true, GUI.SmallFont);
             textBlock.TextGetter = () =>
             { return MathUtils.GetBytesReadable(transfers.Sum(t => t.SentOffset)) + " / " + MathUtils.GetBytesReadable(transfers.Sum(t => t.Data.Length)); };
 
-            var cancelButton = new GUIButton(new Rectangle(-5, 0, 14, 0), "X", Alignment.Right, GUI.Style, clientInfo);
+            var cancelButton = new GUIButton(new Rectangle(-5, 0, 14, 0), "X", Alignment.Right, "", clientInfo);
             cancelButton.OnClicked = (GUIButton button, object userdata) =>
             {
                 transfers.ForEach(t => fileSender.CancelTransfer(t));
@@ -1837,15 +1823,11 @@
             SaveClientPermissions();
         }
 
-        public override bool SelectCrewCharacter(GUIComponent component, object obj)
-        {
-            base.SelectCrewCharacter(component, obj);
-
-            var characterFrame = component.Parent.Parent.FindChild("selectedcharacter");
-
-            Character character = obj as Character;
+        public override bool SelectCrewCharacter(Character character, GUIComponent crewFrame)
+        {
             if (character == null) return false;
 
+            var characterFrame = crewFrame.FindChild("selectedcharacter");
             if (character != myCharacter)
             {
                 var banButton = new GUIButton(new Rectangle(0, 0, 100, 20), "Ban", Alignment.BottomRight, "", characterFrame);
