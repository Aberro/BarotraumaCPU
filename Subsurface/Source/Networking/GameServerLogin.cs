--- conflicted
+++ resolved
@@ -44,39 +44,8 @@
             UnauthenticatedClient unauthClient = unauthenticatedClients.Find(uc => uc.Connection == conn);
             if (unauthClient == null)
             {
-<<<<<<< HEAD
                 //new client, generate nonce and add to unauth queue
                 if (ConnectedClients.Count >= MaxPlayers)
-=======
-                inc.SenderConnection.Deny("Connection error - already joined");
-                return;
-            }
-
-            int nonce = CryptoRandom.Instance.Next();
-            var msg = server.CreateMessage();
-            msg.Write(nonce);
-
-            unauthenticatedClients.Add(new UnauthenticatedClient(inc.SenderConnection, nonce));
-
-            inc.SenderConnection.Approve(msg);
-        }
-
-        private void CheckAuthentication(NetIncomingMessage inc)
-        {
-            var unauthenticatedClient = unauthenticatedClients.Find(uc => uc.Connection == inc.SenderConnection);
-            if (unauthenticatedClient != null)
-            {
-                unauthenticatedClients.Remove(unauthenticatedClient);
-
-                string saltedPw = password;
-                saltedPw = saltedPw + Convert.ToString(unauthenticatedClient.Nonce);
-                saltedPw = Encoding.UTF8.GetString(NetUtility.ComputeSHAHash(Encoding.UTF8.GetBytes(saltedPw)));
-                NetEncryption algo = new NetXtea(server, saltedPw);
-                inc.Decrypt(algo);
-
-                string rdPw = inc.ReadString();
-                if (rdPw != saltedPw)
->>>>>>> d0efbe14
                 {
                     //server is full, can't allow new connection
                     conn.Disconnect("Server full");
@@ -179,31 +148,22 @@
                 DebugConsole.NewMessage(name + " couldn't join the server (wrong content package hash)", Color.Red);
                 return;
             }
-<<<<<<< HEAD
-=======
-            else if (connectedClients.Any(c => c.name.ToLower() == name.ToLower() && c.Connection != inc.SenderConnection))
-            {
-                inc.SenderConnection.Disconnect("The name ''" + name + "'' is already in use. Please choose another name.");
-                DebugConsole.NewMessage(name + " couldn't join the server (name already in use)", Color.Red);
-                return;
-            }
-
+
+            string clName = Client.SanitizeName(inc.ReadString());
+            if (string.IsNullOrWhiteSpace(clName))
+            {
+                unauthClient.Connection.Disconnect("You need a name.");
+                unauthenticatedClients.Remove(unauthClient);
+                unauthClient = null;
+                return;
+            }
+
 #endif
-            if (!whitelist.IsWhiteListed(name, inc.SenderConnection.RemoteEndPoint.Address.ToString()))
-            {
+            if (!whitelist.IsWhiteListed(name, inc.SenderConnection.RemoteEndPoint.Address.ToString()))
+            {
                 inc.SenderConnection.Disconnect("You're not in this server's whitelist.");
                 DebugConsole.NewMessage(name + " (" + inc.SenderConnection.RemoteEndPoint.Address.ToString() + ") couldn't join the server (not in whitelist)", Color.Red);
-                return;
-            }
->>>>>>> d0efbe14
-
-            string clName = Client.SanitizeName(inc.ReadString());
-            if (string.IsNullOrWhiteSpace(clName))
-            {
-                unauthClient.Connection.Disconnect("You need a name.");
-                unauthenticatedClients.Remove(unauthClient);
-                unauthClient = null;
-                return;
+                return;
             }
             if (!Client.IsValidName(name))
             {
