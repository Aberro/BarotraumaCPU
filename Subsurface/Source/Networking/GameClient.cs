--- conflicted
+++ resolved
@@ -1147,8 +1147,7 @@
             client.Shutdown("");
             GameMain.NetworkMember = null;
         }
-
-<<<<<<< HEAD
+        
         public void WriteCharacterInfo(NetOutgoingMessage msg)
         {
             if (characterInfo == null) return;
@@ -1167,11 +1166,6 @@
 
         public override bool SelectCrewCharacter(Character character, GUIComponent crewFrame)
         {
-=======
-
-        public override bool SelectCrewCharacter(Character character, GUIComponent crewFrame)
-        {
->>>>>>> df7daa59
             if (character == null) return false;
 
             var characterFrame = crewFrame.FindChild("selectedcharacter");
