﻿using Barotrauma.Networking;
using Lidgren.Network;
using Microsoft.Xna.Framework;
using Microsoft.Xna.Framework.Graphics;
using System;
using System.Collections.Generic;
using System.Linq;
using System.Text;
using System.Xml.Linq;

namespace Barotrauma.Items.Components
{
    class FabricableItem
    {
        public readonly ItemPrefab TargetItem;

        public readonly List<Tuple<ItemPrefab, int>> RequiredItems;

        public readonly float RequiredTime;

        public readonly List<Skill> RequiredSkills;

        public FabricableItem(XElement element)
        {
            string name = ToolBox.GetAttributeString(element, "name", "");

            TargetItem = ItemPrefab.list.Find(ip => ip.Name.ToLowerInvariant() == name.ToLowerInvariant()) as ItemPrefab;
            if (TargetItem == null)
            {
                DebugConsole.ThrowError("Error in fabricable item "+name+"! Item \"" + element.Name + "\" not found.");
                return;
            }

            RequiredSkills = new List<Skill>();

            RequiredTime = ToolBox.GetAttributeFloat(element, "requiredtime", 1.0f);

            RequiredItems = new List<Tuple<ItemPrefab, int>>();
            
            string[] requiredItemNames = ToolBox.GetAttributeString(element, "requireditems", "").Split(',');
            foreach (string requiredItemName in requiredItemNames)
            {
                if (string.IsNullOrWhiteSpace(requiredItemName)) continue;

                ItemPrefab requiredItem = ItemPrefab.list.Find(ip => ip.Name.ToLowerInvariant() == requiredItemName.Trim().ToLowerInvariant()) as ItemPrefab;
                if (requiredItem == null)
                {
                    DebugConsole.ThrowError("Error in fabricable item " + name + "! Required item \"" + requiredItemName + "\" not found.");

                    continue;
                }

                var existing = RequiredItems.Find(r => r.Item1 == requiredItem);

                if (existing == null)
                {

                    RequiredItems.Add(new Tuple<ItemPrefab, int>(requiredItem, 1));
                }
                else
                {
                    RequiredItems.Remove(existing);
                    RequiredItems.Add(new Tuple<ItemPrefab, int>(requiredItem, existing.Item2+1));
                }
            }

            foreach (XElement subElement in element.Elements())
            {
                switch (subElement.Name.ToString().ToLowerInvariant())
                {
                    case "requiredskill":
                        RequiredSkills.Add(new Skill(
                            ToolBox.GetAttributeString(subElement, "name", ""), 
                            ToolBox.GetAttributeInt(subElement, "level", 0)));
                        break;
                }
            }

        }
    }

    class Fabricator : Powered, IServerSerializable, IClientSerializable
    {
        private List<FabricableItem> fabricableItems;

        private GUIListBox itemList;

        private GUIFrame selectedItemFrame;

        private GUIProgressBar progressBar;
        private GUIButton activateButton;

        private FabricableItem fabricatedItem;
        private float timeUntilReady;

        //used for checking if contained items have changed 
        //(in which case we need to recheck which items can be fabricated)
        private Item[] prevContainedItems;
        
        public Fabricator(Item item, XElement element) 
            : base(item, element)
        {
            fabricableItems = new List<FabricableItem>();

            foreach (XElement subElement in element.Elements())
            {
                if (subElement.Name.ToString() != "fabricableitem") continue;

                FabricableItem fabricableItem = new FabricableItem(subElement);
                if (fabricableItem.TargetItem != null) fabricableItems.Add(fabricableItem);                
            }

            GuiFrame.Padding = new Vector4(20.0f, 20.0f, 20.0f, 20.0f);

            itemList = new GUIListBox(new Rectangle(0,0,GuiFrame.Rect.Width/2-20,0), GUI.Style, GuiFrame);
            itemList.OnSelected = SelectItem;

            foreach (FabricableItem fi in fabricableItems)
            {
                GUIFrame frame = new GUIFrame(new Rectangle(0, 0, 0, 50), Color.Transparent, null, itemList)
                {
                    UserData = fi,
                    Padding = new Vector4(5.0f, 5.0f, 5.0f, 5.0f),
                    HoverColor = Color.Gold * 0.2f,
                    SelectedColor = Color.Gold * 0.5f,
                    ToolTip = fi.TargetItem.Description
                };

                GUITextBlock textBlock = new GUITextBlock(
                    new Rectangle(40, 0, 0, 25),
                    fi.TargetItem.Name,
                    Color.Transparent, Color.White,
                    Alignment.Left, Alignment.Left,
                    null, frame);
                textBlock.ToolTip = fi.TargetItem.Description;
                textBlock.Padding = new Vector4(5.0f, 0.0f, 5.0f, 0.0f);

                if (fi.TargetItem.sprite != null)
                {
                    GUIImage img = new GUIImage(new Rectangle(0, 0, 40, 40), fi.TargetItem.sprite, Alignment.Left, frame);
                    img.Scale = Math.Min(Math.Min(40.0f / img.SourceRect.Width, 40.0f / img.SourceRect.Height), 1.0f);
                    img.Color = fi.TargetItem.SpriteColor;
                    img.ToolTip = fi.TargetItem.Description; 
                }

            }
        }

        private bool SelectItem(GUIComponent component, object obj)
        {
            FabricableItem targetItem = obj as FabricableItem;
            if (targetItem == null) return false;

            if (selectedItemFrame != null) GuiFrame.RemoveChild(selectedItemFrame);

            //int width = 200, height = 150;
            selectedItemFrame = new GUIFrame(new Rectangle(0, 0, (int)(GuiFrame.Rect.Width * 0.4f), 300), Color.Black * 0.8f, Alignment.CenterY | Alignment.Right, null, GuiFrame);

            selectedItemFrame.Padding = new Vector4(10.0f, 10.0f, 10.0f, 10.0f);

            progressBar = new GUIProgressBar(new Rectangle(0, 0, 0, 20), Color.Green, GUI.Style, 0.0f, Alignment.BottomCenter, selectedItemFrame);
            progressBar.IsHorizontal = true;

            if (targetItem.TargetItem.sprite != null)
            {
                int y = 0;

                GUIImage img = new GUIImage(new Rectangle(10, 0, 40, 40), targetItem.TargetItem.sprite, Alignment.TopLeft, selectedItemFrame);
                img.Scale = Math.Min(Math.Min(40.0f / img.SourceRect.Width, 40.0f / img.SourceRect.Height), 1.0f);
                img.Color = targetItem.TargetItem.SpriteColor;

                new GUITextBlock(
                    new Rectangle(60, 0, 0, 25),
                    targetItem.TargetItem.Name,
                    Color.Transparent, Color.White,
                    Alignment.TopLeft,
                    Alignment.TopLeft, null,
                    selectedItemFrame, true);

                y += 40;

                if (!string.IsNullOrWhiteSpace(targetItem.TargetItem.Description))
                {
                    var description = new GUITextBlock(
                        new Rectangle(0, y, 0, 0),
                        targetItem.TargetItem.Description, 
                        GUI.Style, Alignment.TopLeft, Alignment.TopLeft, 
                        selectedItemFrame, true, GUI.SmallFont);

                    y += description.Rect.Height + 10;
                }


                List<Skill> inadequateSkills = new List<Skill>();

                if (Character.Controlled != null)
                {
                    inadequateSkills = targetItem.RequiredSkills.FindAll(skill => Character.Controlled.GetSkillLevel(skill.Name) < skill.Level);
                }

                Color textColor = Color.White;
                string text;
                if (!inadequateSkills.Any())
                {
                    text = "Required items:\n";
                    foreach (Tuple<ItemPrefab, int> ip in targetItem.RequiredItems)
                    {
                        text += "   - " + ip.Item1.Name + " x"+ip.Item2+"\n";
                    }
                    text += "Required time: " + targetItem.RequiredTime + " s";
                }
                else
                {
                    text = "Skills required to calibrate:\n";
                    foreach (Skill skill in inadequateSkills)
                    {
                        text += "   - " + skill.Name + " lvl " + skill.Level + "\n";
                    }

                    textColor = Color.Red;
                }

                new GUITextBlock(
                    new Rectangle(0, y, 0, 25),
                    text,
                    Color.Transparent, textColor,
                    Alignment.TopLeft,
                    Alignment.TopLeft, null,
                    selectedItemFrame);

                activateButton = new GUIButton(new Rectangle(0, -30, 100, 20), "Create", Color.White, Alignment.CenterX | Alignment.Bottom, GUI.Style, selectedItemFrame);
                activateButton.OnClicked = StartButtonClicked;
                activateButton.UserData = targetItem;
                activateButton.Enabled = false;
            }

            return true;
        }

        public override bool Select(Character character)
        {
            CheckFabricableItems(character);
            if (itemList.Selected != null)
            {
                SelectItem(itemList.Selected, itemList.Selected.UserData);                
            }


            return base.Select(character);
        }

        public override bool Pick(Character picker)
        {
            return (picker != null);
        }

        /// <summary>
        /// check which of the items can be fabricated by the character
        /// and update the text colors of the item list accordingly
        /// </summary>
        private void CheckFabricableItems(Character character)
        {
            foreach (GUIComponent child in itemList.children)
            {
                var itemPrefab = child.UserData as FabricableItem;
                if (itemPrefab == null) continue;

                bool canBeFabricated = CanBeFabricated(itemPrefab, character);


                child.GetChild<GUITextBlock>().TextColor = Color.White * (canBeFabricated ? 1.0f : 0.5f);
                child.GetChild<GUIImage>().Color = itemPrefab.TargetItem.SpriteColor * (canBeFabricated ? 1.0f : 0.5f);

            }

            var itemContainer = item.GetComponent<ItemContainer>();
            prevContainedItems = new Item[itemContainer.Inventory.Items.Length];
            itemContainer.Inventory.Items.CopyTo(prevContainedItems, 0);
        }

        private bool StartButtonClicked(GUIButton button, object obj)
        {
            if (fabricatedItem == null)
            {
                StartFabricating(obj as FabricableItem);
            }
            else
            {
                CancelFabricating();
            }

            if (GameMain.Server != null)
            {
                item.CreateServerEvent<Fabricator>(this);
            }
            else if (GameMain.Client != null)
            {
                item.CreateClientEvent<Fabricator>(this);
            }
            
            return true;
        }

        private void StartFabricating(FabricableItem selectedItem)
        {
            if (selectedItem == null) return;

            itemList.Enabled = false;

            activateButton.Text = "Cancel";

            fabricatedItem = selectedItem;
            IsActive = true;

            timeUntilReady = fabricatedItem.RequiredTime;

            var containers = item.GetComponents<ItemContainer>();
            containers[0].Inventory.Locked = true;
            containers[1].Inventory.Locked = true;

            currPowerConsumption = powerConsumption;
        }

        private void CancelFabricating()
        {
            itemList.Enabled = true;
            IsActive = false;
            fabricatedItem = null;

            currPowerConsumption = 0.0f;

            if (activateButton != null)
            {
                activateButton.Text = "Create";
            }
            if (progressBar != null) progressBar.BarSize = 0.0f;

            timeUntilReady = 0.0f;

            var containers = item.GetComponents<ItemContainer>();
            containers[0].Inventory.Locked = false;
            containers[1].Inventory.Locked = false;
        }

        public override void Update(float deltaTime, Camera cam)
        {
            if (progressBar!=null)
            {
                progressBar.BarSize = fabricatedItem == null ? 0.0f : (fabricatedItem.RequiredTime - timeUntilReady) / fabricatedItem.RequiredTime;
            }

            if (voltage < minVoltage) return;

            if (powerConsumption == 0) voltage = 1.0f;

            timeUntilReady -= deltaTime*voltage;

            voltage -= deltaTime * 10.0f;

            if (timeUntilReady > 0.0f) return;

            var containers = item.GetComponents<ItemContainer>();
            if (containers.Count<2)
            {
                DebugConsole.ThrowError("Error while fabricating a new item: fabricators must have two ItemContainer components");
                return;
            }

            foreach (Tuple<ItemPrefab,int> ip in fabricatedItem.RequiredItems)
            {
                for (int i = 0; i<ip.Item2; i++)
                {
                    var requiredItem = containers[0].Inventory.Items.FirstOrDefault(it => it != null && it.Prefab == ip.Item1);
                    if (requiredItem == null) continue;

                    Item.Spawner.AddToRemoveQueue(requiredItem);
                    containers[0].Inventory.RemoveItem(requiredItem);
                }
            }
                        
<<<<<<< HEAD
            Item.Spawner.AddToSpawnQueue(fabricatedItem.TargetItem, containers[1].Inventory);
=======
            if (containers[1].Inventory.Items.All(i => i != null))
            {
                Item.Spawner.QueueItem(fabricatedItem.TargetItem, item.Position, item.Submarine);
            }
            else
            {
                Item.Spawner.QueueItem(fabricatedItem.TargetItem, containers[1].Inventory);
            }

>>>>>>> 4d19d0af

            CancelFabricating();
        }

        public override void DrawHUD(SpriteBatch spriteBatch, Character character)
        {
            GuiFrame.Draw(spriteBatch);
        }

        public override void AddToGUIUpdateList()
        {
            GuiFrame.AddToGUIUpdateList();
        }

        public override void UpdateHUD(Character character)
        {
            FabricableItem targetItem = itemList.SelectedData as FabricableItem;
            if (targetItem != null)
            {
                activateButton.Enabled = CanBeFabricated(targetItem, character);
            }

            if (character != null)
            {
                bool itemsChanged = false;
                if (prevContainedItems == null)
                {
                    itemsChanged = true;
                }
                else
                {
                    var itemContainer = item.GetComponent<ItemContainer>();
                    for (int i = 0; i < itemContainer.Inventory.Items.Length; i++)
                    {
                        if (prevContainedItems[i] != itemContainer.Inventory.Items[i])
                        {
                            itemsChanged = true;
                            break;
                        }
                    }
                }

                if (itemsChanged) CheckFabricableItems(character);
            }


            GuiFrame.Update((float)Timing.Step);
        }

        private bool CanBeFabricated(FabricableItem fabricableItem, Character user)
        {
            if (fabricableItem == null) return false;

            if (user != null && 
                fabricableItem.RequiredSkills.Any(skill => user.GetSkillLevel(skill.Name) < skill.Level))
            {
                return false;
            }

            ItemContainer container = item.GetComponent<ItemContainer>();
            foreach (Tuple<ItemPrefab, int> ip in fabricableItem.RequiredItems)
            {
                if (Array.FindAll(container.Inventory.Items, it => it != null && it.Prefab == ip.Item1).Length < ip.Item2) return false;
            }

            return true;
        }

        public void ClientWrite(NetBuffer msg, object[] extraData = null)
        {
            int itemIndex = fabricatedItem == null ? -1 : fabricableItems.IndexOf(fabricatedItem);
            msg.WriteRangedInteger(-1, fabricableItems.Count - 1, itemIndex);
        }

        public void ServerRead(ClientNetObject type, NetBuffer msg, Client c)
        {
            int itemIndex = msg.ReadRangedInteger(-1, fabricableItems.Count - 1);

            item.CreateServerEvent<Fabricator>(this);

            if (!item.CanClientAccess(c)) return;

            if (itemIndex == -1)
            {
                CancelFabricating();
            }
            else
            {
                //if already fabricating the selected item, return
                if (fabricatedItem != null && fabricableItems.IndexOf(fabricatedItem) == itemIndex) return;
                if (itemIndex < 0 || itemIndex >= fabricableItems.Count) return;

                SelectItem(null, fabricableItems[itemIndex]);
                StartFabricating(fabricableItems[itemIndex]);
            }
        }

        public void ServerWrite(NetBuffer msg, Client c, object[] extraData = null)
        {
            int itemIndex = fabricatedItem == null ? -1 : fabricableItems.IndexOf(fabricatedItem);
            msg.WriteRangedInteger(-1, fabricableItems.Count - 1, itemIndex);
        }

        public void ClientRead(ServerNetObject type, NetBuffer msg, float sendingTime)
        {
            int itemIndex = msg.ReadRangedInteger(-1, fabricableItems.Count - 1);
            
            if (itemIndex == -1)
            {
                CancelFabricating();
            }
            else
            {
                //if already fabricating the selected item, return
                if (fabricatedItem != null && fabricableItems.IndexOf(fabricatedItem) == itemIndex) return;
                if (itemIndex < 0 || itemIndex >= fabricableItems.Count) return;

                SelectItem(null, fabricableItems[itemIndex]);
                StartFabricating(fabricableItems[itemIndex]);
            }
        }
        
    }
}<|MERGE_RESOLUTION|>--- conflicted
+++ resolved
@@ -360,37 +360,32 @@
             if (timeUntilReady > 0.0f) return;
 
             var containers = item.GetComponents<ItemContainer>();
-            if (containers.Count<2)
+            if (containers.Count < 2)
             {
                 DebugConsole.ThrowError("Error while fabricating a new item: fabricators must have two ItemContainer components");
                 return;
             }
 
-            foreach (Tuple<ItemPrefab,int> ip in fabricatedItem.RequiredItems)
-            {
-                for (int i = 0; i<ip.Item2; i++)
+            foreach (Tuple<ItemPrefab, int> ip in fabricatedItem.RequiredItems)
+            {
+                for (int i = 0; i < ip.Item2; i++)
                 {
                     var requiredItem = containers[0].Inventory.Items.FirstOrDefault(it => it != null && it.Prefab == ip.Item1);
                     if (requiredItem == null) continue;
 
-                    Item.Spawner.AddToRemoveQueue(requiredItem);
+                    Entity.Spawner.AddToRemoveQueue(requiredItem);
                     containers[0].Inventory.RemoveItem(requiredItem);
                 }
             }
-                        
-<<<<<<< HEAD
-            Item.Spawner.AddToSpawnQueue(fabricatedItem.TargetItem, containers[1].Inventory);
-=======
+
             if (containers[1].Inventory.Items.All(i => i != null))
             {
-                Item.Spawner.QueueItem(fabricatedItem.TargetItem, item.Position, item.Submarine);
+                Entity.Spawner.AddToSpawnQueue(fabricatedItem.TargetItem, item.Position, item.Submarine);
             }
             else
             {
-                Item.Spawner.QueueItem(fabricatedItem.TargetItem, containers[1].Inventory);
-            }
-
->>>>>>> 4d19d0af
+                Entity.Spawner.AddToSpawnQueue(fabricatedItem.TargetItem, containers[1].Inventory);
+            }
 
             CancelFabricating();
         }
