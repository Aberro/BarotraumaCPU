﻿using Lidgren.Network;
using Microsoft.Xna.Framework;
using System;
using System.Text;

namespace Barotrauma.Networking
{
    enum ChatMessageType
    {
        Default, Error, Dead, Server, Radio, Private, Console, MessageBox
    }

    partial class ChatMessage
    {
        public const int MaxLength = 150;

        public const int MaxMessagesPerPacket = 10;

        public const float SpeakRange = 2000.0f;
        
        public static Color[] MessageColor = 
        {
            new Color(125, 140, 153),   //default
            new Color(204, 74, 78),     //error
            new Color(63, 72, 204),     //dead
            new Color(157, 225, 160),   //server
            new Color(238, 208, 0),     //radio
<<<<<<< HEAD
            new Color(64, 240, 89)     //private
=======
            new Color(228, 199, 27),    //private
            new Color(255, 255, 255)    //console
>>>>>>> b3c39702
        };
        
        public readonly string Text;

        public ChatMessageType Type;

        public readonly Character Sender;

        public readonly string SenderName;
        
        public Color Color
        {
            get { return MessageColor[(int)Type]; }
        }

        public string TextWithSender
        {
            get;
            private set;
        }

        public static UInt16 LastID = 0;

        public UInt16 NetStateID
        {
            get;
            set;
        }

        private ChatMessage(string senderName, string text, ChatMessageType type, Character sender)
        {
            Text = text;
            Type = type;

            Sender = sender;

            SenderName = senderName;

            TextWithSender = string.IsNullOrWhiteSpace(senderName) ? text : senderName + ": " + text;
        }        

        public static ChatMessage Create(string senderName, string text, ChatMessageType type, Character sender)
        {
            return new ChatMessage(senderName, text, type, sender);
        }

        public static string GetChatMessageCommand(string message, out string messageWithoutCommand)
        {
            messageWithoutCommand = message;

            int separatorIndex = message.IndexOf(";");
            if (separatorIndex == -1) return "";

            //int colonIndex = message.IndexOf(":");

            string command = "";
            try
            {
                command = message.Substring(0, separatorIndex);
                command = command.Trim();
            }

            catch 
            {
                return command;
            }

            messageWithoutCommand = message.Substring(separatorIndex + 1, message.Length - separatorIndex - 1).TrimStart();

            return command;
        }

        public string ApplyDistanceEffect(Character listener)
        {
            if (Sender == null) return Text;

            return ApplyDistanceEffect(listener, Sender, Text, SpeakRange);
        }

        public static string ApplyDistanceEffect(Entity listener, Entity Sender, string text, float range, float obstructionmult = 2.0f)
        {
            if (listener.WorldPosition == Sender.WorldPosition) return text;

            float dist = Vector2.Distance(listener.WorldPosition, Sender.WorldPosition);
            if (dist > range) return "";

            if (Submarine.CheckVisibility(listener.SimPosition, Sender.SimPosition) != null) dist = (dist + 100f) * obstructionmult;
            if (dist > range) return "";

            float garbleAmount = dist / range;
            if (garbleAmount < 0.3f) return text;

            int startIndex = Math.Max(text.IndexOf(':') + 1, 1);

            StringBuilder sb = new StringBuilder(text.Length);
            for (int i = 0; i < text.Length; i++)
            {
                sb.Append((i>startIndex && Rand.Range(0.0f, 1.0f) < garbleAmount) ? '-' : text[i]);
            }

            return sb.ToString();
        }

        public static void ServerRead(NetIncomingMessage msg, Client c)
        {
            UInt16 ID = msg.ReadUInt16();
            string txt = msg.ReadString();
            if (txt == null) txt = "";

            if (!NetIdUtils.IdMoreRecent(ID, c.LastSentChatMsgID)) return;

            c.LastSentChatMsgID = ID;

            if (txt.Length > MaxLength)
            {
                txt = txt.Substring(0, MaxLength);
            }

            c.LastSentChatMessages.Add(txt);
            if (c.LastSentChatMessages.Count > 10)
            {
                c.LastSentChatMessages.RemoveRange(0, c.LastSentChatMessages.Count-10);
            }
            
            float similarity = 0.0f;
            for (int i = 0; i < c.LastSentChatMessages.Count; i++)
            {
                float closeFactor = 1.0f / (c.LastSentChatMessages.Count - i);
                int levenshteinDist = ToolBox.LevenshteinDistance(txt, c.LastSentChatMessages[i]);
                similarity += Math.Max((txt.Length - levenshteinDist) / (float)txt.Length * closeFactor, 0.0f);
            }

            if (similarity + c.ChatSpamSpeed > 5.0f)
            {
                c.ChatSpamCount++;

                if (c.ChatSpamCount > 3)
                {
                    //kick for spamming too much
                    GameMain.Server.KickClient(c, "You have been kicked by the spam filter.");
                }
                else
                {
                    ChatMessage denyMsg = ChatMessage.Create("", "You have been blocked by the spam filter. Try again after 10 seconds.", ChatMessageType.Server, null);
                    c.ChatSpamTimer = 10.0f;
                    GameMain.Server.SendChatMessage(denyMsg, c);
                }
                return;
            }

            c.ChatSpamSpeed += similarity + 0.5f;

            if (c.ChatSpamTimer > 0.0f)
            {
                ChatMessage denyMsg = ChatMessage.Create("", "You have been blocked by the spam filter. Try again after 10 seconds.", ChatMessageType.Server, null);
                c.ChatSpamTimer = 10.0f;
                GameMain.Server.SendChatMessage(denyMsg, c);
                return;
            }
            if (c.Character != null && !c.Character.CanSpeak) return;
            GameMain.Server.SendChatMessage(txt, null, c);
        }

        public int EstimateLengthBytesClient()
        {
            int length =    1 + //(byte)ServerNetObject.CHAT_MESSAGE
                            2 + //(UInt16)NetStateID
                            Encoding.UTF8.GetBytes(Text).Length + 2;

            return length;
        }

        public int EstimateLengthBytesServer(Client c)
        {
            int length =    1 + //(byte)ServerNetObject.CHAT_MESSAGE
                            2 + //(UInt16)NetStateID
                            1 + //(byte)Type
                            Encoding.UTF8.GetBytes(Text).Length + 2;

            if (Sender != null && c.InGame)
            {
                length += 2; //sender ID (UInt16)
            }
            else if (SenderName != null)
            {
                length += Encoding.UTF8.GetBytes(SenderName).Length + 2;
            }

            return length;
        }

        public void ServerWrite(NetOutgoingMessage msg, Client c)
        {
            msg.Write((byte)ServerNetObject.CHAT_MESSAGE);
            msg.Write(NetStateID);
            msg.Write((byte)Type);
            msg.Write(Text);

            msg.Write(SenderName);
            msg.Write(Sender != null && c.InGame);
            if (Sender != null && c.InGame)
            {
                msg.Write(Sender.ID);
            }
        }

    }
}<|MERGE_RESOLUTION|>--- conflicted
+++ resolved
@@ -25,12 +25,8 @@
             new Color(63, 72, 204),     //dead
             new Color(157, 225, 160),   //server
             new Color(238, 208, 0),     //radio
-<<<<<<< HEAD
-            new Color(64, 240, 89)     //private
-=======
-            new Color(228, 199, 27),    //private
+            new Color(64, 240, 89),     //private
             new Color(255, 255, 255)    //console
->>>>>>> b3c39702
         };
         
         public readonly string Text;
